generator client {
  provider = "prisma-client-js"
}

datasource db {
  provider = "mysql"
  url      = env("DATABASE_URL")
}

model User {
<<<<<<< HEAD
  id                           String                        @id @default(cuid())
  email                        String                        @unique
  password                     String
  name                         String?
  role                         Role                          @default(USER)
  status                       Status                        @default(ACTIVE)
  createdAt                    DateTime                      @default(now())
  updatedAt                    DateTime                      @updatedAt
  hasChangedPassword           Boolean                       @default(false)
  AdminNotificationPreferences AdminNotificationPreferences?
  campaigns                    Campaign[]
  CampaignUser                 CampaignUser[]
  UserCampaignEmailPreference  UserCampaignEmailPreference[]
  UserNotificationPreferences  UserNotificationPreferences?
  favorites                    UserKeywordFavorite[]
=======
  id                    String   @id @default(cuid())
  email                 String   @unique
  password              String
  name                  String?
  role                  Role     @default(USER)
  status                Status   @default(ACTIVE)
  hasChangedPassword    Boolean  @default(false)
  createdAt             DateTime @default(now())
  updatedAt             DateTime @updatedAt
  campaigns             Campaign[]
  campaignUsers         CampaignUser[]
  emailPreferences      UserCampaignEmailPreference[]
  adminNotificationPreferences AdminNotificationPreferences?
  notificationPreferences UserNotificationPreferences?
}

enum Role {
  ADMIN
  USER
}

enum Status {
  ACTIVE
  INACTIVE
>>>>>>> b2460fd2
}

model GoogleAccount {
  id           String     @id @default(cuid())
  email        String     @unique
  accountName  String
  accessToken  String     @db.Text
  refreshToken String     @db.Text
  expiresAt    DateTime
  isActive     Boolean    @default(true)
  createdAt    DateTime   @default(now())
  updatedAt    DateTime   @updatedAt
  campaigns    Campaign[]
}

model Campaign {
<<<<<<< HEAD
  id                          String                        @id @default(cuid())
  name                        String
  startingDate                DateTime
  searchConsoleAccount        String
  searchConsoleSite           String
  keywords                    String                        @db.Text
  status                      CampaignStatus                @default(ACTIVE)
  userId                      String
  googleAccountId             String
  createdAt                   DateTime                      @default(now())
  updatedAt                   DateTime                      @updatedAt
  googleAccount               GoogleAccount                 @relation(fields: [googleAccountId], references: [id], onDelete: Cascade)
  user                        User                          @relation(fields: [userId], references: [id], onDelete: Cascade)
  CampaignUser                CampaignUser[]
  CampaignWhatsAppGroup       CampaignWhatsAppGroup[]
  MilestonePreference         MilestonePreference[]
  SentMilestone               SentMilestone[]
  UserCampaignEmailPreference UserCampaignEmailPreference[]
  cannibalizationAudits       KeywordCannibalizationAudit[]

  @@index([googleAccountId], map: "Campaign_googleAccountId_fkey")
  @@index([userId], map: "Campaign_userId_fkey")
=======
  id                    String   @id @default(cuid())
  name                  String
  startingDate          DateTime
  searchConsoleAccount  String
  searchConsoleSite     String
  keywords              String   @db.Text
  status                CampaignStatus @default(ACTIVE)
  userId                String
  googleAccountId       String
  createdAt             DateTime @default(now())
  updatedAt             DateTime @updatedAt
  
  user                  User         @relation(fields: [userId], references: [id], onDelete: Cascade)
  googleAccount         GoogleAccount @relation(fields: [googleAccountId], references: [id], onDelete: Cascade)
  campaignGroups        CampaignWhatsAppGroup[]
  campaignUsers         CampaignUser[]
  milestonePreferences  MilestonePreference[]
  sentMilestones        SentMilestone[]
  emailPreferences      UserCampaignEmailPreference[]
>>>>>>> b2460fd2
}

model SearchConsoleKeywordAnalytics {
  id        String                 @id @default(cuid())
  siteUrl   String
  createdAt DateTime               @default(now())
  updatedAt DateTime               @updatedAt
  keywords  SearchConsoleKeyword[]

  @@index([siteUrl])
}

model SearchConsoleKeyword {
  id              String                            @id @default(cuid())
  analyticsId     String
  keyword         String
  initialPosition Int
<<<<<<< HEAD
  createdAt       DateTime                          @default(now())
  updatedAt       DateTime                          @updatedAt
  analytics       SearchConsoleKeywordAnalytics     @relation(fields: [analyticsId], references: [id], onDelete: Cascade)
  dailyStats      SearchConsoleKeywordDailyStat[]
  monthlyStats    SearchConsoleKeywordMonthlyStat[]
  SentMilestone   SentMilestone[]
  monthlyComputed SearchConsoleKeywordMonthlyComputed[]
  favorites   UserKeywordFavorite[]
=======
  createdAt       DateTime @default(now())
  updatedAt       DateTime @updatedAt

  analytics   SearchConsoleKeywordAnalytics @relation(fields: [analyticsId], references: [id], onDelete: Cascade)
  monthlyStats SearchConsoleKeywordMonthlyStat[]
  dailyStats   SearchConsoleKeywordDailyStat[]
  sentMilestones SentMilestone[]
>>>>>>> b2460fd2

  @@unique([analyticsId, keyword])
  @@index([keyword])
  @@index([analyticsId, keyword])
}

model SearchConsoleKeywordMonthlyStat {
  id                String               @id @default(cuid())
  keywordId         String
  month             Int
  year              Int
  averageRank       Float
  searchVolume      Int
  topRankingPageUrl String               @db.Text
  createdAt         DateTime             @default(now())
  updatedAt         DateTime             @updatedAt
  keyword           SearchConsoleKeyword @relation(fields: [keywordId], references: [id], onDelete: Cascade)

  @@unique([keywordId, month, year])
  @@index([month, year])
}

model SearchConsoleKeywordDailyStat {
  id                String               @id @default(cuid())
  keywordId         String
  date              DateTime
  averageRank       Float?
  searchVolume      Int
  topRankingPageUrl String               @db.Text
  createdAt         DateTime             @default(now())
  updatedAt         DateTime             @updatedAt
  keyword           SearchConsoleKeyword @relation(fields: [keywordId], references: [id], onDelete: Cascade)

  @@unique([keywordId, date])
  @@index([date])
}

// Note: SearchConsoleKeywordMonthlyComputed was removed - use SearchConsoleKeywordMonthlyStat instead

// Traffic analytics models
model SearchConsoleTrafficAnalytics {
  id        String                        @id @default(cuid())
  siteUrl   String
  createdAt DateTime                      @default(now())
  updatedAt DateTime                      @updatedAt
  daily     SearchConsoleTrafficDaily[]
  monthly   SearchConsoleTrafficMonthly[]

  @@index([siteUrl])
}

model SearchConsoleTrafficMonthly {
  id          String                        @id @default(cuid())
  analyticsId String
  month       Int
  year        Int
  clicks      Int
  impressions Int
  createdAt   DateTime                      @default(now())
  updatedAt   DateTime                      @updatedAt
  ctr         Float
  position    Float
  analytics   SearchConsoleTrafficAnalytics @relation(fields: [analyticsId], references: [id], onDelete: Cascade)

  @@unique([analyticsId, month, year])
  @@index([month, year])
}

model SearchConsoleTrafficDaily {
  id          String                        @id @default(cuid())
  analyticsId String
  date        DateTime
  clicks      Int
  impressions Int
  createdAt   DateTime                      @default(now())
  updatedAt   DateTime                      @updatedAt
  ctr         Float
  position    Float
  analytics   SearchConsoleTrafficAnalytics @relation(fields: [analyticsId], references: [id], onDelete: Cascade)

  @@unique([analyticsId, date])
  @@index([date])
}

<<<<<<< HEAD
model AdminNotificationPreferences {
  id                     String   @id
  userId                 String   @unique
  enableEmail            Boolean  @default(true)
  enableWhatsApp         Boolean  @default(true)
  enableAllNotifications Boolean  @default(true)
  positionThresholds     String?  @db.Text
  clickThresholds        String?  @db.Text
  createdAt              DateTime @default(now())
  updatedAt              DateTime
  campaignId             String?
  whatsAppGroupId        String?
  User                   User     @relation(fields: [userId], references: [id], onDelete: Cascade)
}

model CampaignUser {
  id         String            @id
  campaignId String
  userId     String
  role       CampaignUser_role @default(VIEWER)
  isActive   Boolean           @default(true)
  createdAt  DateTime          @default(now())
  updatedAt  DateTime
  Campaign   Campaign          @relation(fields: [campaignId], references: [id], onDelete: Cascade)
  User       User              @relation(fields: [userId], references: [id], onDelete: Cascade)

  @@unique([campaignId, userId])
  @@index([userId], map: "CampaignUser_userId_fkey")
}

model CampaignWhatsAppGroup {
  id            String        @id
  campaignId    String
  groupId       String
  isActive      Boolean       @default(true)
  createdAt     DateTime      @default(now())
  updatedAt     DateTime
  Campaign      Campaign      @relation(fields: [campaignId], references: [id], onDelete: Cascade)
  WhatsAppGroup WhatsAppGroup @relation(fields: [groupId], references: [id], onDelete: Cascade)

  @@unique([campaignId, groupId])
  @@index([groupId], map: "CampaignWhatsAppGroup_groupId_fkey")
}

model MilestonePreference {
  id              String        @id
  campaignId      String
  milestoneTypeId String
  emailEnabled    Boolean       @default(true)
  whatsappEnabled Boolean       @default(true)
  isActive        Boolean       @default(true)
  createdAt       DateTime      @default(now())
  updatedAt       DateTime
  Campaign        Campaign      @relation(fields: [campaignId], references: [id], onDelete: Cascade)
  MilestoneType   MilestoneType @relation(fields: [milestoneTypeId], references: [id], onDelete: Cascade)

  @@unique([campaignId, milestoneTypeId])
  @@index([milestoneTypeId], map: "MilestonePreference_milestoneTypeId_fkey")
}

model MilestoneType {
  id                  String                @id
  name                String                @unique
  displayName         String
  description         String?
  type                MilestoneType_type
  threshold           Int?
  position            Int?
  isActive            Boolean               @default(true)
  createdAt           DateTime              @default(now())
  updatedAt           DateTime
  MilestonePreference MilestonePreference[]
  SentMilestone       SentMilestone[]
}

model SentMilestone {
  id                   String                @id
  campaignId           String
  milestoneTypeId      String
  keywordId            String?
  achievedAt           DateTime
  sentAt               DateTime              @default(now())
  emailSent            Boolean               @default(false)
  whatsappSent         Boolean               @default(false)
  emailError           String?               @db.Text
  whatsappError        String?               @db.Text
  metricValue          Float?
  createdAt            DateTime              @default(now())
  updatedAt            DateTime
  Campaign             Campaign              @relation(fields: [campaignId], references: [id], onDelete: Cascade)
  SearchConsoleKeyword SearchConsoleKeyword? @relation(fields: [keywordId], references: [id])
  MilestoneType        MilestoneType         @relation(fields: [milestoneTypeId], references: [id], onDelete: Cascade)

  @@index([achievedAt])
  @@index([campaignId, milestoneTypeId])
  @@index([keywordId], map: "SentMilestone_keywordId_fkey")
  @@index([milestoneTypeId], map: "SentMilestone_milestoneTypeId_fkey")
}

model UserCampaignEmailPreference {
  id         String   @id
  userId     String
  campaignId String
  isActive   Boolean  @default(true)
  createdAt  DateTime @default(now())
  updatedAt  DateTime
  Campaign   Campaign @relation(fields: [campaignId], references: [id], onDelete: Cascade)
  User       User     @relation(fields: [userId], references: [id], onDelete: Cascade)

  @@unique([userId, campaignId])
  @@index([campaignId], map: "UserCampaignEmailPreference_campaignId_fkey")
}

model UserNotificationPreferences {
  id                     String   @id
  userId                 String   @unique
  enableEmail            Boolean  @default(true)
  enableWhatsApp         Boolean  @default(true)
  enableAllNotifications Boolean  @default(true)
  createdAt              DateTime @default(now())
  updatedAt              DateTime
  User                   User     @relation(fields: [userId], references: [id], onDelete: Cascade)
}

model WhatsAppGroup {
  id                    String                  @id
  groupId               String                  @unique
  name                  String
  description           String?                 @db.Text
  isActive              Boolean                 @default(true)
  createdAt             DateTime                @default(now())
  updatedAt             DateTime
  CampaignWhatsAppGroup CampaignWhatsAppGroup[]
}

// Keyword cannibalization monitoring models
model KeywordCannibalizationAudit {
  id                   String                         @id @default(cuid())
  campaignId           String
  startDate            DateTime
  endDate              DateTime
  auditType            KeywordCannibalizationAuditType @default(CUSTOM)
  status               KeywordCannibalizationAuditStatus @default(PENDING)
  totalKeywords        Int?
  cannibalizationCount Int?
  createdAt            DateTime                       @default(now())
  updatedAt            DateTime                       @updatedAt

  campaign Campaign                        @relation(fields: [campaignId], references: [id], onDelete: Cascade)
  results  KeywordCannibalizationResult[]

  @@index([campaignId])
  @@index([createdAt])
}

model KeywordCannibalizationResult {
  id                   String                   @id @default(cuid())
  auditId              String
  keyword              String
  topPageUrl           String                   @db.Text
  topPageImpressions   Int
  createdAt            DateTime                 @default(now())
  updatedAt            DateTime                 @updatedAt

  audit          KeywordCannibalizationAudit @relation(fields: [auditId], references: [id], onDelete: Cascade)
  competingPages KeywordCompetingPage[]

  @@index([auditId])
  @@index([keyword])
}

model KeywordCompetingPage {
  id                String                       @id @default(cuid())
  resultId          String
  pageUrl           String                       @db.Text
  impressions       Int
  overlapPercentage Float
  createdAt         DateTime                     @default(now())
  updatedAt         DateTime                     @updatedAt

  result KeywordCannibalizationResult @relation(fields: [resultId], references: [id], onDelete: Cascade)

  @@index([resultId])
  @@index([overlapPercentage])
}

enum Role {
  ADMIN
  USER
}

enum Status {
  ACTIVE
  INACTIVE
}

enum CampaignStatus {
  ACTIVE
  PAUSED
}

enum CampaignUser_role {
  ADMIN
  VIEWER
}

enum MilestoneType_type {
  POSITION
  CLICKS
}

enum KeywordCannibalizationAuditType {
  CUSTOM
  INITIAL
  SCHEDULED
}

enum KeywordCannibalizationAuditStatus {
  PENDING
  RUNNING
  COMPLETED
  FAILED
}

// User favorites for keywords
model UserKeywordFavorite {
  id         String @id @default(cuid())
  userId     String
  keywordId  String
  createdAt  DateTime @default(now())
=======
// Milestone notification models
model WhatsAppGroup {
  id          String   @id @default(cuid())
  groupId     String   @unique // WhatsApp group ID from Whapi API
  name        String
  description String?  @db.Text
  isActive    Boolean  @default(true)
  createdAt   DateTime @default(now())
  updatedAt   DateTime @updatedAt
  
  // Relations
  campaignGroups CampaignWhatsAppGroup[]
}
>>>>>>> b2460fd2

model CampaignWhatsAppGroup {
  id          String   @id @default(cuid())
  campaignId  String
  groupId     String
  isActive    Boolean  @default(true)
  createdAt   DateTime @default(now())
  updatedAt   DateTime @updatedAt
  
  // Relations
  campaign    Campaign     @relation(fields: [campaignId], references: [id], onDelete: Cascade)
  whatsAppGroup WhatsAppGroup @relation(fields: [groupId], references: [id], onDelete: Cascade)
  
  @@unique([campaignId, groupId])
}

model CampaignUser {
  id          String   @id @default(cuid())
  campaignId  String
  userId      String
  role        CampaignUserRole @default(VIEWER)
  isActive    Boolean  @default(true)
  createdAt   DateTime @default(now())
  updatedAt   DateTime @updatedAt
  
  // Relations
  campaign    Campaign @relation(fields: [campaignId], references: [id], onDelete: Cascade)
  user        User     @relation(fields: [userId], references: [id], onDelete: Cascade)
  
  @@unique([campaignId, userId])
}

enum CampaignUserRole {
  ADMIN
  VIEWER
}

model MilestoneType {
  id          String   @id @default(cuid())
  name        String   @unique // e.g., "position_1", "position_2", "position_3", "clicks_100", "clicks_500"
  displayName String   // e.g., "Position 1", "Position 2", "100 Clicks"
  description String?
  type        MilestoneCategory
  threshold   Int?     // For click milestones
  position    Int?     // For position milestones (1, 2, 3)
  isActive    Boolean  @default(true)
  createdAt   DateTime @default(now())
  updatedAt   DateTime @updatedAt
  
  // Relations
  preferences MilestonePreference[]
  sentMilestones SentMilestone[]
}

enum MilestoneCategory {
  POSITION
  CLICKS
}

model MilestonePreference {
  id              String   @id @default(cuid())
  campaignId      String
  milestoneTypeId String
  emailEnabled    Boolean  @default(true)
  whatsappEnabled Boolean  @default(true)
  isActive        Boolean  @default(true)
  createdAt       DateTime @default(now())
  updatedAt       DateTime @updatedAt
  
  // Relations
  campaign        Campaign      @relation(fields: [campaignId], references: [id], onDelete: Cascade)
  milestoneType   MilestoneType @relation(fields: [milestoneTypeId], references: [id], onDelete: Cascade)
  
  @@unique([campaignId, milestoneTypeId])
}

model SentMilestone {
  id              String   @id @default(cuid())
  campaignId      String
  milestoneTypeId String
  keywordId       String?  // Optional: specific keyword that achieved the milestone
  achievedAt      DateTime // When the milestone was actually achieved
  sentAt          DateTime @default(now()) // When the notification was sent
  emailSent       Boolean  @default(false)
  whatsappSent    Boolean  @default(false)
  emailError      String?  @db.Text
  whatsappError   String?  @db.Text
  metricValue     Float?   // The actual position or click count achieved
  createdAt       DateTime @default(now())
  updatedAt       DateTime @updatedAt
  
  // Relations
  campaign        Campaign      @relation(fields: [campaignId], references: [id], onDelete: Cascade)
  milestoneType   MilestoneType @relation(fields: [milestoneTypeId], references: [id], onDelete: Cascade)
  keyword         SearchConsoleKeyword? @relation(fields: [keywordId], references: [id], onDelete: SetNull)
  
  @@index([campaignId, milestoneTypeId])
  @@index([achievedAt])
}

// User-Campaign email notification preferences
model UserCampaignEmailPreference {
  id          String   @id @default(cuid())
  userId      String
  campaignId  String
  isActive    Boolean  @default(true)
  createdAt   DateTime @default(now())
  updatedAt   DateTime @updatedAt
  
  // Relations
  user        User     @relation(fields: [userId], references: [id], onDelete: Cascade)
  campaign    Campaign @relation(fields: [campaignId], references: [id], onDelete: Cascade)
  
  @@unique([userId, campaignId])
}

// Admin global notification preferences
model AdminNotificationPreferences {
  id                    String   @id @default(cuid())
  userId                String   @unique // Admin user ID
  enableEmail           Boolean  @default(true)
  enableWhatsApp        Boolean  @default(true)
  enableAllNotifications Boolean @default(true)
  
  // Selected preferences
  whatsAppGroupId       String?  // Selected WhatsApp group ID
  campaignId            String?  // Selected campaign ID for email notifications
  
  // Global thresholds (JSON stored as string)
  positionThresholds    String?  @db.Text // JSON: [1, 2, 3]
  clickThresholds       String?  @db.Text // JSON: [100, 500, 1000]
  
  createdAt             DateTime @default(now())
  updatedAt             DateTime @updatedAt
  
  // Relations
  user                  User     @relation(fields: [userId], references: [id], onDelete: Cascade)
}

// Individual user notification preferences
model UserNotificationPreferences {
  id                    String   @id @default(cuid())
  userId                String   @unique // User ID
  enableEmail           Boolean  @default(true)
  enableWhatsApp        Boolean  @default(true)
  enableAllNotifications Boolean @default(true)
  
  createdAt             DateTime @default(now())
  updatedAt             DateTime @updatedAt
  
  // Relations
  user                  User     @relation(fields: [userId], references: [id], onDelete: Cascade)
}<|MERGE_RESOLUTION|>--- conflicted
+++ resolved
@@ -8,7 +8,6 @@
 }
 
 model User {
-<<<<<<< HEAD
   id                           String                        @id @default(cuid())
   email                        String                        @unique
   password                     String
@@ -18,27 +17,12 @@
   createdAt                    DateTime                      @default(now())
   updatedAt                    DateTime                      @updatedAt
   hasChangedPassword           Boolean                       @default(false)
-  AdminNotificationPreferences AdminNotificationPreferences?
+  adminNotificationPreferences AdminNotificationPreferences?
   campaigns                    Campaign[]
-  CampaignUser                 CampaignUser[]
-  UserCampaignEmailPreference  UserCampaignEmailPreference[]
-  UserNotificationPreferences  UserNotificationPreferences?
+  campaignUsers                CampaignUser[]
+  emailPreferences             UserCampaignEmailPreference[]
+  userNotificationPreferences  UserNotificationPreferences?
   favorites                    UserKeywordFavorite[]
-=======
-  id                    String   @id @default(cuid())
-  email                 String   @unique
-  password              String
-  name                  String?
-  role                  Role     @default(USER)
-  status                Status   @default(ACTIVE)
-  hasChangedPassword    Boolean  @default(false)
-  createdAt             DateTime @default(now())
-  updatedAt             DateTime @updatedAt
-  campaigns             Campaign[]
-  campaignUsers         CampaignUser[]
-  emailPreferences      UserCampaignEmailPreference[]
-  adminNotificationPreferences AdminNotificationPreferences?
-  notificationPreferences UserNotificationPreferences?
 }
 
 enum Role {
@@ -49,7 +33,6 @@
 enum Status {
   ACTIVE
   INACTIVE
->>>>>>> b2460fd2
 }
 
 model GoogleAccount {
@@ -66,50 +49,28 @@
 }
 
 model Campaign {
-<<<<<<< HEAD
-  id                          String                        @id @default(cuid())
-  name                        String
-  startingDate                DateTime
-  searchConsoleAccount        String
-  searchConsoleSite           String
-  keywords                    String                        @db.Text
-  status                      CampaignStatus                @default(ACTIVE)
-  userId                      String
-  googleAccountId             String
-  createdAt                   DateTime                      @default(now())
-  updatedAt                   DateTime                      @updatedAt
-  googleAccount               GoogleAccount                 @relation(fields: [googleAccountId], references: [id], onDelete: Cascade)
-  user                        User                          @relation(fields: [userId], references: [id], onDelete: Cascade)
-  CampaignUser                CampaignUser[]
-  CampaignWhatsAppGroup       CampaignWhatsAppGroup[]
-  MilestonePreference         MilestonePreference[]
-  SentMilestone               SentMilestone[]
-  UserCampaignEmailPreference UserCampaignEmailPreference[]
-  cannibalizationAudits       KeywordCannibalizationAudit[]
+  id                   String                        @id @default(cuid())
+  name                 String
+  startingDate         DateTime
+  searchConsoleAccount String
+  searchConsoleSite    String
+  keywords             String                        @db.Text
+  status               CampaignStatus                @default(ACTIVE)
+  userId               String
+  googleAccountId      String
+  createdAt            DateTime                      @default(now())
+  updatedAt            DateTime                      @updatedAt
+  googleAccount        GoogleAccount                 @relation(fields: [googleAccountId], references: [id], onDelete: Cascade)
+  user                 User                          @relation(fields: [userId], references: [id], onDelete: Cascade)
+  campaignUsers        CampaignUser[]
+  campaignGroups       CampaignWhatsAppGroup[]
+  milestonePreferences MilestonePreference[]
+  sentMilestones       SentMilestone[]
+  emailPreferences     UserCampaignEmailPreference[]
+  cannibalizationAudits KeywordCannibalizationAudit[]
 
   @@index([googleAccountId], map: "Campaign_googleAccountId_fkey")
   @@index([userId], map: "Campaign_userId_fkey")
-=======
-  id                    String   @id @default(cuid())
-  name                  String
-  startingDate          DateTime
-  searchConsoleAccount  String
-  searchConsoleSite     String
-  keywords              String   @db.Text
-  status                CampaignStatus @default(ACTIVE)
-  userId                String
-  googleAccountId       String
-  createdAt             DateTime @default(now())
-  updatedAt             DateTime @updatedAt
-  
-  user                  User         @relation(fields: [userId], references: [id], onDelete: Cascade)
-  googleAccount         GoogleAccount @relation(fields: [googleAccountId], references: [id], onDelete: Cascade)
-  campaignGroups        CampaignWhatsAppGroup[]
-  campaignUsers         CampaignUser[]
-  milestonePreferences  MilestonePreference[]
-  sentMilestones        SentMilestone[]
-  emailPreferences      UserCampaignEmailPreference[]
->>>>>>> b2460fd2
 }
 
 model SearchConsoleKeywordAnalytics {
@@ -127,24 +88,13 @@
   analyticsId     String
   keyword         String
   initialPosition Int
-<<<<<<< HEAD
   createdAt       DateTime                          @default(now())
   updatedAt       DateTime                          @updatedAt
   analytics       SearchConsoleKeywordAnalytics     @relation(fields: [analyticsId], references: [id], onDelete: Cascade)
   dailyStats      SearchConsoleKeywordDailyStat[]
   monthlyStats    SearchConsoleKeywordMonthlyStat[]
-  SentMilestone   SentMilestone[]
-  monthlyComputed SearchConsoleKeywordMonthlyComputed[]
-  favorites   UserKeywordFavorite[]
-=======
-  createdAt       DateTime @default(now())
-  updatedAt       DateTime @updatedAt
-
-  analytics   SearchConsoleKeywordAnalytics @relation(fields: [analyticsId], references: [id], onDelete: Cascade)
-  monthlyStats SearchConsoleKeywordMonthlyStat[]
-  dailyStats   SearchConsoleKeywordDailyStat[]
-  sentMilestones SentMilestone[]
->>>>>>> b2460fd2
+  sentMilestones  SentMilestone[]
+  favorites       UserKeywordFavorite[]
 
   @@unique([analyticsId, keyword])
   @@index([keyword])
@@ -181,8 +131,6 @@
   @@unique([keywordId, date])
   @@index([date])
 }
-
-// Note: SearchConsoleKeywordMonthlyComputed was removed - use SearchConsoleKeywordMonthlyStat instead
 
 // Traffic analytics models
 model SearchConsoleTrafficAnalytics {
@@ -229,7 +177,6 @@
   @@index([date])
 }
 
-<<<<<<< HEAD
 model AdminNotificationPreferences {
   id                     String   @id
   userId                 String   @unique
@@ -246,252 +193,6 @@
 }
 
 model CampaignUser {
-  id         String            @id
-  campaignId String
-  userId     String
-  role       CampaignUser_role @default(VIEWER)
-  isActive   Boolean           @default(true)
-  createdAt  DateTime          @default(now())
-  updatedAt  DateTime
-  Campaign   Campaign          @relation(fields: [campaignId], references: [id], onDelete: Cascade)
-  User       User              @relation(fields: [userId], references: [id], onDelete: Cascade)
-
-  @@unique([campaignId, userId])
-  @@index([userId], map: "CampaignUser_userId_fkey")
-}
-
-model CampaignWhatsAppGroup {
-  id            String        @id
-  campaignId    String
-  groupId       String
-  isActive      Boolean       @default(true)
-  createdAt     DateTime      @default(now())
-  updatedAt     DateTime
-  Campaign      Campaign      @relation(fields: [campaignId], references: [id], onDelete: Cascade)
-  WhatsAppGroup WhatsAppGroup @relation(fields: [groupId], references: [id], onDelete: Cascade)
-
-  @@unique([campaignId, groupId])
-  @@index([groupId], map: "CampaignWhatsAppGroup_groupId_fkey")
-}
-
-model MilestonePreference {
-  id              String        @id
-  campaignId      String
-  milestoneTypeId String
-  emailEnabled    Boolean       @default(true)
-  whatsappEnabled Boolean       @default(true)
-  isActive        Boolean       @default(true)
-  createdAt       DateTime      @default(now())
-  updatedAt       DateTime
-  Campaign        Campaign      @relation(fields: [campaignId], references: [id], onDelete: Cascade)
-  MilestoneType   MilestoneType @relation(fields: [milestoneTypeId], references: [id], onDelete: Cascade)
-
-  @@unique([campaignId, milestoneTypeId])
-  @@index([milestoneTypeId], map: "MilestonePreference_milestoneTypeId_fkey")
-}
-
-model MilestoneType {
-  id                  String                @id
-  name                String                @unique
-  displayName         String
-  description         String?
-  type                MilestoneType_type
-  threshold           Int?
-  position            Int?
-  isActive            Boolean               @default(true)
-  createdAt           DateTime              @default(now())
-  updatedAt           DateTime
-  MilestonePreference MilestonePreference[]
-  SentMilestone       SentMilestone[]
-}
-
-model SentMilestone {
-  id                   String                @id
-  campaignId           String
-  milestoneTypeId      String
-  keywordId            String?
-  achievedAt           DateTime
-  sentAt               DateTime              @default(now())
-  emailSent            Boolean               @default(false)
-  whatsappSent         Boolean               @default(false)
-  emailError           String?               @db.Text
-  whatsappError        String?               @db.Text
-  metricValue          Float?
-  createdAt            DateTime              @default(now())
-  updatedAt            DateTime
-  Campaign             Campaign              @relation(fields: [campaignId], references: [id], onDelete: Cascade)
-  SearchConsoleKeyword SearchConsoleKeyword? @relation(fields: [keywordId], references: [id])
-  MilestoneType        MilestoneType         @relation(fields: [milestoneTypeId], references: [id], onDelete: Cascade)
-
-  @@index([achievedAt])
-  @@index([campaignId, milestoneTypeId])
-  @@index([keywordId], map: "SentMilestone_keywordId_fkey")
-  @@index([milestoneTypeId], map: "SentMilestone_milestoneTypeId_fkey")
-}
-
-model UserCampaignEmailPreference {
-  id         String   @id
-  userId     String
-  campaignId String
-  isActive   Boolean  @default(true)
-  createdAt  DateTime @default(now())
-  updatedAt  DateTime
-  Campaign   Campaign @relation(fields: [campaignId], references: [id], onDelete: Cascade)
-  User       User     @relation(fields: [userId], references: [id], onDelete: Cascade)
-
-  @@unique([userId, campaignId])
-  @@index([campaignId], map: "UserCampaignEmailPreference_campaignId_fkey")
-}
-
-model UserNotificationPreferences {
-  id                     String   @id
-  userId                 String   @unique
-  enableEmail            Boolean  @default(true)
-  enableWhatsApp         Boolean  @default(true)
-  enableAllNotifications Boolean  @default(true)
-  createdAt              DateTime @default(now())
-  updatedAt              DateTime
-  User                   User     @relation(fields: [userId], references: [id], onDelete: Cascade)
-}
-
-model WhatsAppGroup {
-  id                    String                  @id
-  groupId               String                  @unique
-  name                  String
-  description           String?                 @db.Text
-  isActive              Boolean                 @default(true)
-  createdAt             DateTime                @default(now())
-  updatedAt             DateTime
-  CampaignWhatsAppGroup CampaignWhatsAppGroup[]
-}
-
-// Keyword cannibalization monitoring models
-model KeywordCannibalizationAudit {
-  id                   String                         @id @default(cuid())
-  campaignId           String
-  startDate            DateTime
-  endDate              DateTime
-  auditType            KeywordCannibalizationAuditType @default(CUSTOM)
-  status               KeywordCannibalizationAuditStatus @default(PENDING)
-  totalKeywords        Int?
-  cannibalizationCount Int?
-  createdAt            DateTime                       @default(now())
-  updatedAt            DateTime                       @updatedAt
-
-  campaign Campaign                        @relation(fields: [campaignId], references: [id], onDelete: Cascade)
-  results  KeywordCannibalizationResult[]
-
-  @@index([campaignId])
-  @@index([createdAt])
-}
-
-model KeywordCannibalizationResult {
-  id                   String                   @id @default(cuid())
-  auditId              String
-  keyword              String
-  topPageUrl           String                   @db.Text
-  topPageImpressions   Int
-  createdAt            DateTime                 @default(now())
-  updatedAt            DateTime                 @updatedAt
-
-  audit          KeywordCannibalizationAudit @relation(fields: [auditId], references: [id], onDelete: Cascade)
-  competingPages KeywordCompetingPage[]
-
-  @@index([auditId])
-  @@index([keyword])
-}
-
-model KeywordCompetingPage {
-  id                String                       @id @default(cuid())
-  resultId          String
-  pageUrl           String                       @db.Text
-  impressions       Int
-  overlapPercentage Float
-  createdAt         DateTime                     @default(now())
-  updatedAt         DateTime                     @updatedAt
-
-  result KeywordCannibalizationResult @relation(fields: [resultId], references: [id], onDelete: Cascade)
-
-  @@index([resultId])
-  @@index([overlapPercentage])
-}
-
-enum Role {
-  ADMIN
-  USER
-}
-
-enum Status {
-  ACTIVE
-  INACTIVE
-}
-
-enum CampaignStatus {
-  ACTIVE
-  PAUSED
-}
-
-enum CampaignUser_role {
-  ADMIN
-  VIEWER
-}
-
-enum MilestoneType_type {
-  POSITION
-  CLICKS
-}
-
-enum KeywordCannibalizationAuditType {
-  CUSTOM
-  INITIAL
-  SCHEDULED
-}
-
-enum KeywordCannibalizationAuditStatus {
-  PENDING
-  RUNNING
-  COMPLETED
-  FAILED
-}
-
-// User favorites for keywords
-model UserKeywordFavorite {
-  id         String @id @default(cuid())
-  userId     String
-  keywordId  String
-  createdAt  DateTime @default(now())
-=======
-// Milestone notification models
-model WhatsAppGroup {
-  id          String   @id @default(cuid())
-  groupId     String   @unique // WhatsApp group ID from Whapi API
-  name        String
-  description String?  @db.Text
-  isActive    Boolean  @default(true)
-  createdAt   DateTime @default(now())
-  updatedAt   DateTime @updatedAt
-  
-  // Relations
-  campaignGroups CampaignWhatsAppGroup[]
-}
->>>>>>> b2460fd2
-
-model CampaignWhatsAppGroup {
-  id          String   @id @default(cuid())
-  campaignId  String
-  groupId     String
-  isActive    Boolean  @default(true)
-  createdAt   DateTime @default(now())
-  updatedAt   DateTime @updatedAt
-  
-  // Relations
-  campaign    Campaign     @relation(fields: [campaignId], references: [id], onDelete: Cascade)
-  whatsAppGroup WhatsAppGroup @relation(fields: [groupId], references: [id], onDelete: Cascade)
-  
-  @@unique([campaignId, groupId])
-}
-
-model CampaignUser {
   id          String   @id @default(cuid())
   campaignId  String
   userId      String
@@ -525,7 +226,7 @@
   updatedAt   DateTime @updatedAt
   
   // Relations
-  preferences MilestonePreference[]
+  preferences   MilestonePreference[]
   sentMilestones SentMilestone[]
 }
 
@@ -545,8 +246,8 @@
   updatedAt       DateTime @updatedAt
   
   // Relations
-  campaign        Campaign      @relation(fields: [campaignId], references: [id], onDelete: Cascade)
-  milestoneType   MilestoneType @relation(fields: [milestoneTypeId], references: [id], onDelete: Cascade)
+  campaign      Campaign      @relation(fields: [campaignId], references: [id], onDelete: Cascade)
+  milestoneType MilestoneType @relation(fields: [milestoneTypeId], references: [id], onDelete: Cascade)
   
   @@unique([campaignId, milestoneTypeId])
 }
@@ -567,9 +268,9 @@
   updatedAt       DateTime @updatedAt
   
   // Relations
-  campaign        Campaign      @relation(fields: [campaignId], references: [id], onDelete: Cascade)
-  milestoneType   MilestoneType @relation(fields: [milestoneTypeId], references: [id], onDelete: Cascade)
-  keyword         SearchConsoleKeyword? @relation(fields: [keywordId], references: [id], onDelete: SetNull)
+  campaign      Campaign      @relation(fields: [campaignId], references: [id], onDelete: Cascade)
+  milestoneType MilestoneType @relation(fields: [milestoneTypeId], references: [id], onDelete: Cascade)
+  keyword       SearchConsoleKeyword? @relation(fields: [keywordId], references: [id], onDelete: SetNull)
   
   @@index([campaignId, milestoneTypeId])
   @@index([achievedAt])
@@ -592,7 +293,7 @@
 }
 
 // Admin global notification preferences
-model AdminNotificationPreferences {
+model AdminNotificationPreferencesGlobal {
   id                    String   @id @default(cuid())
   userId                String   @unique // Admin user ID
   enableEmail           Boolean  @default(true)
@@ -614,17 +315,125 @@
   user                  User     @relation(fields: [userId], references: [id], onDelete: Cascade)
 }
 
-// Individual user notification preferences
 model UserNotificationPreferences {
-  id                    String   @id @default(cuid())
-  userId                String   @unique // User ID
-  enableEmail           Boolean  @default(true)
-  enableWhatsApp        Boolean  @default(true)
-  enableAllNotifications Boolean @default(true)
-  
-  createdAt             DateTime @default(now())
-  updatedAt             DateTime @updatedAt
-  
-  // Relations
-  user                  User     @relation(fields: [userId], references: [id], onDelete: Cascade)
+  id                     String   @id
+  userId                 String   @unique
+  enableEmail            Boolean  @default(true)
+  enableWhatsApp         Boolean  @default(true)
+  enableAllNotifications Boolean  @default(true)
+  createdAt              DateTime @default(now())
+  updatedAt              DateTime
+  User                   User     @relation(fields: [userId], references: [id], onDelete: Cascade)
+}
+
+model WhatsAppGroup {
+  id          String   @id @default(cuid())
+  groupId     String   @unique // WhatsApp group ID from Whapi API
+  name        String
+  description String?  @db.Text
+  isActive    Boolean  @default(true)
+  createdAt   DateTime @default(now())
+  updatedAt   DateTime @updatedAt
+  
+  // Relations
+  campaignGroups CampaignWhatsAppGroup[]
+}
+
+model CampaignWhatsAppGroup {
+  id          String   @id @default(cuid())
+  campaignId  String
+  groupId     String
+  isActive    Boolean  @default(true)
+  createdAt   DateTime @default(now())
+  updatedAt   DateTime @updatedAt
+  
+  // Relations
+  campaign    Campaign     @relation(fields: [campaignId], references: [id], onDelete: Cascade)
+  whatsAppGroup WhatsAppGroup @relation(fields: [groupId], references: [id], onDelete: Cascade)
+  
+  @@unique([campaignId, groupId])
+}
+
+// Keyword cannibalization monitoring models
+model KeywordCannibalizationAudit {
+  id                   String                         @id @default(cuid())
+  campaignId           String
+  startDate            DateTime
+  endDate              DateTime
+  auditType            KeywordCannibalizationAuditType @default(CUSTOM)
+  status               KeywordCannibalizationAuditStatus @default(PENDING)
+  totalKeywords        Int?
+  cannibalizationCount Int?
+  createdAt            DateTime                       @default(now())
+  updatedAt            DateTime                       @updatedAt
+
+  campaign Campaign                        @relation(fields: [campaignId], references: [id], onDelete: Cascade)
+  results  KeywordCannibalizationResult[]
+
+  @@index([campaignId])
+  @@index([createdAt])
+}
+
+model KeywordCannibalizationResult {
+  id                   String                   @id @default(cuid())
+  auditId              String
+  keyword              String
+  topPageUrl           String                   @db.Text
+  topPageImpressions   Int
+  createdAt            DateTime                 @default(now())
+  updatedAt            DateTime                 @updatedAt
+
+  audit          KeywordCannibalizationAudit @relation(fields: [auditId], references: [id], onDelete: Cascade)
+  competingPages KeywordCompetingPage[]
+
+  @@index([auditId])
+  @@index([keyword])
+}
+
+model KeywordCompetingPage {
+  id                String                       @id @default(cuid())
+  resultId          String
+  pageUrl           String                       @db.Text
+  impressions       Int
+  overlapPercentage Float
+  createdAt         DateTime                     @default(now())
+  updatedAt         DateTime                     @updatedAt
+
+  result KeywordCannibalizationResult @relation(fields: [resultId], references: [id], onDelete: Cascade)
+
+  @@index([resultId])
+  @@index([overlapPercentage])
+}
+
+enum CampaignStatus {
+  ACTIVE
+  PAUSED
+}
+
+enum KeywordCannibalizationAuditType {
+  CUSTOM
+  INITIAL
+  SCHEDULED
+}
+
+enum KeywordCannibalizationAuditStatus {
+  PENDING
+  RUNNING
+  COMPLETED
+  FAILED
+}
+
+// User favorites for keywords
+model UserKeywordFavorite {
+  id         String @id @default(cuid())
+  userId     String
+  keywordId  String
+  createdAt  DateTime @default(now())
+
+  user    User                 @relation(fields: [userId], references: [id], onDelete: Cascade)
+  keyword SearchConsoleKeyword @relation(fields: [keywordId], references: [id], onDelete: Cascade)
+
+  @@unique([userId, keywordId])
+  @@index([userId])
+  @@index([keywordId])
 }