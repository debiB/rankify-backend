--- conflicted
+++ resolved
@@ -89,11 +89,8 @@
   analytics   SearchConsoleKeywordAnalytics @relation(fields: [analyticsId], references: [id], onDelete: Cascade)
   monthlyStats SearchConsoleKeywordMonthlyStat[]
   dailyStats   SearchConsoleKeywordDailyStat[]
-<<<<<<< HEAD
+  monthlyComputed SearchConsoleKeywordMonthlyComputed[]
   favorites   UserKeywordFavorite[]
-=======
-  monthlyComputed SearchConsoleKeywordMonthlyComputed[]
->>>>>>> 1bd6cb44
 
   @@index([keyword])
   @@index([analyticsId, keyword])
