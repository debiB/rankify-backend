--- conflicted
+++ resolved
@@ -433,154 +433,4 @@
   @@unique([userId, keywordId])
   @@index([userId])
   @@index([keywordId])
-}
-
-<<<<<<< HEAD
-// Brand Profile model for brand personalization
-model BrandProfile {
-  id          String   @id @default(cuid())
-  name        String
-  toneData    Json
-  lastUpdated DateTime @updatedAt
-  createdAt   DateTime @default(now())
-  urls        BrandProfileUrl[]
-  pdfs        BrandProfilePdf[]
-  otherDocs   BrandProfileOtherDoc[]
-}
-
-model BrandProfileUrl {
-  id            String @id @default(cuid())
-  url           String @db.Text
-  brandProfile  BrandProfile @relation(fields: [brandProfileId], references: [id], onDelete: Cascade)
-  brandProfileId String
-  createdAt     DateTime @default(now())
-  
-  @@index([brandProfileId])
-}
-
-model BrandProfilePdf {
-  id            String @id @default(cuid())
-  url           String @db.Text
-  brandProfile  BrandProfile @relation(fields: [brandProfileId], references: [id], onDelete: Cascade)
-  brandProfileId String
-  createdAt     DateTime @default(now())
-  
-  @@index([brandProfileId])
-}
-
-model BrandProfileOtherDoc {
-  id            String @id @default(cuid())
-  url           String @db.Text
-  brandProfile  BrandProfile @relation(fields: [brandProfileId], references: [id], onDelete: Cascade)
-  brandProfileId String
-  createdAt     DateTime @default(now())
-  
-  @@index([brandProfileId])
-}
-
-// Keyword Analysis model for keyword research and content analysis
-model KeywordAnalysis {
-  id                        String   @id @default(cuid())
-  keyword                   String
-  pageGoals                 Json
-  h1Headlines               Json
-  h2Headlines               Json
-  h3Headlines               Json
-  avgWordCount              Int
-  keywordDensity            Float
-  suggestedQA               Json
-  recommendedExternalLink   String?
-  analysisDate              DateTime @default(now())
-  createdAt                 DateTime @default(now())
-  updatedAt                 DateTime @updatedAt
-  contentPlans              ContentPlan[]
-
-  @@index([keyword])
-  @@index([analysisDate])
-}
-
-// Content Plan model for content planning and approval
-model ContentPlan {
-  id                    String   @id @default(cuid())
-  keywordAnalysisId     String
-  articleGoal           String   @db.Text
-  headlines             Json     // Array of strings
-  subheadings           Json     // Array of strings
-  recommendedWordCount  Int
-  keywordPlacement      Json     // Array of strings
-  adminApproved         Boolean  @default(false)
-  style                 String   @db.Text
-  createdAt             DateTime @default(now())
-  updatedAt             DateTime @updatedAt
-
-  keywordAnalysis       KeywordAnalysis @relation(fields: [keywordAnalysisId], references: [id], onDelete: Cascade)
-  generatedContents     GeneratedContent[]
-
-  @@index([keywordAnalysisId])
-  @@index([adminApproved])
-}
-
-// Generated Content model for AI-generated articles
-model GeneratedContent {
-  id            String   @id @default(cuid()) @map("id")
-  contentPlanId String   @map("contentPlanId")
-  articleText   String   @db.Text @map("articleText")
-  style         String   @map("style")
-  intro         String   @db.Text @map("intro")
-  qnaSections   Json     // Array of strings @map("qnaSections")
-  externalLink  String?  @map("externalLink")
-  finalized     Boolean  @default(false) @map("finalized")
-  createdAt     DateTime @default(now()) @map("createdAt")
-
-  contentPlan   ContentPlan @relation(fields: [contentPlanId], references: [id], onDelete: Cascade)
-
-  @@index([contentPlanId])
-  @@index([finalized])
-  @@map("GeneratedContent")
-=======
-// Monthly computed data for keywords (impressions, clicks, etc.)
-model SearchConsoleKeywordMonthlyComputed {
-  id                  String               @id @default(cuid())
-  keywordId           String
-  month               Int
-  year                Int
-  averageRank         Float
-  impressions         Int
-  clicks              Int
-  topRankingPageUrl   String               @db.Text
-  calcWindowDays      Int
-  computedAt          DateTime             @default(now())
-  updatedAt           DateTime             @updatedAt
-  keyword             SearchConsoleKeyword @relation(fields: [keywordId], references: [id], onDelete: Cascade)
-
-  @@unique([keywordId, month, year])
-  @@index([month, year])
-}
-
-// User settings preferences
-model UserSettings {
-  id                    String   @id @default(cuid())
-  userId                String   @unique
-  enableNotifications   Boolean  @default(true)
-  notificationSound     Boolean  @default(true)
-  doNotDisturbMode      Boolean  @default(false)
-  emailNotifications    Boolean  @default(true)
-  systemLanguage        String   @default("en")
-  systemTheme           String   @default("dark")
-  createdAt             DateTime @default(now())
-  updatedAt             DateTime @updatedAt
-  user                  User     @relation(fields: [userId], references: [id], onDelete: Cascade)
-
-  @@map("user_settings")
-}
-
-enum Role {
-  ADMIN
-  USER
-}
-
-enum Status {
-  ACTIVE
-  INACTIVE
->>>>>>> 9fe181a1
 }