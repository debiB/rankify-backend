--- conflicted
+++ resolved
@@ -4,18 +4,15 @@
 import { googleAccountsRouter } from './routers/googleAccounts';
 import { campaignsRouter } from './routers/campaigns';
 import { adminRouter } from './routers/admin';
-<<<<<<< HEAD
 import { brandRouter } from './routers/brand';
 import { keywordAnalysisRouter } from './routers/keywordAnalysis';
 import { contentPlanRouter } from './routers/contentPlan';
 import { contentGenerationRouter } from './routers/contentGeneration';
 import type { inferRouterInputs, inferRouterOutputs } from '@trpc/server';
-=======
 import { milestonesRouter } from './routers/milestones';
 import { whatsappRouter } from './routers/whatsapp';
 import { cannibalizationRouter } from './routers/cannibalization';
 import { settingsRouter } from './routers/settings';
->>>>>>> 9fe181a1
 
 // Import the router type to avoid TypeScript inference issues
 import type { AnyRouter } from '@trpc/server';
@@ -27,19 +24,15 @@
   googleAccounts: googleAccountsRouter,
   campaigns: campaignsRouter,
   admin: adminRouter,
-<<<<<<< HEAD
   brand: brandRouter,
   keywordAnalysis: keywordAnalysisRouter,
   contentPlan: contentPlanRouter,
   contentGeneration: contentGenerationRouter,
-=======
   milestones: milestonesRouter,
   whatsapp: whatsappRouter,
   cannibalization: cannibalizationRouter,
   settings: settingsRouter,
->>>>>>> 9fe181a1
 });
 
-export type AppRouter = typeof appRouter;
-export type RouterInputs = inferRouterInputs<AppRouter>;
-export type RouterOutputs = inferRouterOutputs<AppRouter>;+
+export type AppRouter = typeof appRouter;