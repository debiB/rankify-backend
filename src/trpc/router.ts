import { router } from './context';
import { authRouter } from './routers/auth';
import { usersRouter } from './routers/users';
import { googleAccountsRouter } from './routers/googleAccounts';
import { campaignsRouter } from './routers/campaigns';
import { adminRouter } from './routers/admin';
<<<<<<< HEAD
import { milestonesRouter } from './routers/milestones';
import { whatsappRouter } from './routers/whatsapp';
import { cannibalizationRouter } from './routers/cannibalization';
=======
import { settingsRouter } from './routers/settings';
>>>>>>> d110709f

export const appRouter = router({
  auth: authRouter,
  users: usersRouter,
  googleAccounts: googleAccountsRouter,
  campaigns: campaignsRouter,
  admin: adminRouter,
<<<<<<< HEAD
  milestones: milestonesRouter,
  whatsapp: whatsappRouter,
  cannibalization: cannibalizationRouter,
=======
  settings: settingsRouter,
>>>>>>> d110709f
});

export type AppRouter = typeof appRouter;<|MERGE_RESOLUTION|>--- conflicted
+++ resolved
@@ -4,13 +4,10 @@
 import { googleAccountsRouter } from './routers/googleAccounts';
 import { campaignsRouter } from './routers/campaigns';
 import { adminRouter } from './routers/admin';
-<<<<<<< HEAD
 import { milestonesRouter } from './routers/milestones';
 import { whatsappRouter } from './routers/whatsapp';
 import { cannibalizationRouter } from './routers/cannibalization';
-=======
 import { settingsRouter } from './routers/settings';
->>>>>>> d110709f
 
 export const appRouter = router({
   auth: authRouter,
@@ -18,13 +15,10 @@
   googleAccounts: googleAccountsRouter,
   campaigns: campaignsRouter,
   admin: adminRouter,
-<<<<<<< HEAD
   milestones: milestonesRouter,
   whatsapp: whatsappRouter,
   cannibalization: cannibalizationRouter,
-=======
   settings: settingsRouter,
->>>>>>> d110709f
 });
 
 export type AppRouter = typeof appRouter;