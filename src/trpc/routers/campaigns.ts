import { z } from 'zod';
import { TRPCError } from '@trpc/server';
import { protectedProcedure, adminProcedure, router } from '../context';
import { prisma } from '../../utils/prisma';
import { AnalyticsService } from '../../services/analytics';
import { searchConsoleService } from '../../services/searchConsole';
import fs from 'fs';
import path from 'path';
import moment from 'moment';

const analyticsService = new AnalyticsService();

/**
 * Utility function to aggregate daily stats for a given period
 * Calculates weighted average position and total search volume for the last N days
 */
const aggregateDailyStats = (stats: any[], days: number = 7) => {
  if (stats.length === 0) return null;

  // Sort by date and get the last N days
  const sortedStats = [...stats].sort(
    (a, b) => new Date(a.date).getTime() - new Date(b.date).getTime()
  );
  const lastDaysStats = sortedStats.slice(-days);

  if (lastDaysStats.length === 0) return null;

  // Calculate weighted average position (weighted by search volume)
  let totalSearchVolume = 0;
  let weightedPositionSum = 0;
  let totalImpressions = 0;

  lastDaysStats.forEach((stat) => {
    const searchVolume = stat.searchVolume || 0;
    const position = stat.averageRank || 0;

    totalSearchVolume += searchVolume;
    weightedPositionSum += position * searchVolume;
    totalImpressions += searchVolume; // searchVolume is essentially impressions
  });

  const averagePosition =
    totalImpressions > 0
      ? weightedPositionSum / totalImpressions
      : lastDaysStats[0]?.averageRank || 0;

  return {
    averagePosition: parseFloat(averagePosition.toFixed(2)),
    totalSearchVolume,
    daysCount: lastDaysStats.length,
  };
};

/**
 * Shared helper to process raw Search Console keywords into the frontend format
 * Returns processed keywords and the sorted list of months keys (M/YYYY)
 */
async function processKeywordsForCampaign({
  campaign,
  keywords,
  selectedMonth,
}: {
  campaign: any;
  keywords: any[];
  selectedMonth?: string;
}): Promise<{ keywords: Array<any>; months: string[] }> {
  try {
    const currentMonth = new Date().getMonth() + 1;
    const currentYear = new Date().getFullYear();

    const processed = keywords.map((keyword) => {
      try {
        const monthlyData: Record<string, number | null> = {};

        // Initialize all months from campaign start to current
        for (
          let year = new Date(campaign.startingDate).getFullYear();
          year <= currentYear;
          year++
        ) {
          const startMonth =
            year === new Date(campaign.startingDate).getFullYear()
              ? new Date(campaign.startingDate).getMonth() + 1
              : 1;
          const endMonth = year === currentYear ? currentMonth : 12;
          for (let month = startMonth; month <= endMonth; month++) {
            const monthKey = `${month}/${year}`;
            monthlyData[monthKey] = null;
          }
        }

        // Initial rank from 7 days before campaign start
        let initialRank = keyword.initialPosition || 0;
        if (keyword.dailyStats && Array.isArray(keyword.dailyStats)) {
          const campaignStartDate = new Date(campaign.startingDate);
          const initialPositionStartDate = new Date(campaignStartDate);
          initialPositionStartDate.setDate(
            initialPositionStartDate.getDate() - 7
          );
          const initialPositionEndDate = new Date(campaignStartDate);
          initialPositionEndDate.setDate(initialPositionEndDate.getDate() - 1);

          const initialPositionStats = keyword.dailyStats.filter(
            (stat: any) => {
              if (stat && stat.date) {
                const statDate = new Date(stat.date);
                return (
                  statDate >= initialPositionStartDate &&
                  statDate <= initialPositionEndDate
                );
              }
              return false;
            }
          );
          if (initialPositionStats.length > 0) {
            const aggregated = aggregateDailyStats(initialPositionStats, 7);
            if (aggregated) initialRank = aggregated.averagePosition;
          }
        }

        // Calculate monthly averages and aggregates from daily stats
        if (keyword.dailyStats && Array.isArray(keyword.dailyStats)) {
          const dailyStatsByMonth: Record<string, any[]> = {};
          keyword.dailyStats.forEach((stat: any) => {
            if (stat && stat.date) {
              const date = new Date(stat.date);
              const monthKey = `${date.getMonth() + 1}/${date.getFullYear()}`;
              if (!dailyStatsByMonth[monthKey])
                dailyStatsByMonth[monthKey] = [];
              dailyStatsByMonth[monthKey].push(stat);
            }
          });

          Object.keys(dailyStatsByMonth).forEach((monthKey) => {
            const stats = dailyStatsByMonth[monthKey];
            const [m, y] = monthKey.split('/').map(Number);
            const isCurrent = m === currentMonth && y === currentYear;
            const daysToUse = isCurrent ? stats.length : 7;
            const aggregated = aggregateDailyStats(stats, daysToUse);
            if (aggregated) monthlyData[monthKey] = aggregated.averagePosition;
          });
        }

        // Selected month snapshot
        let selectedMonthStat: any = null;
        if (selectedMonth) {
          const [name, yearStr] = selectedMonth.split(' ');
          const monthNames = [
            'January',
            'February',
            'March',
            'April',
            'May',
            'June',
            'July',
            'August',
            'September',
            'October',
            'November',
            'December',
          ];
          const selectedMonthNum = monthNames.indexOf(name) + 1;
          const selectedMonthKey = `${selectedMonthNum}/${parseInt(yearStr)}`;
          const selectedMonthValue = monthlyData[selectedMonthKey];
          if (selectedMonthValue !== null && selectedMonthValue !== undefined) {
            const selectedMonthStats = (keyword.dailyStats || []).filter(
              (stat: any) => {
                if (!stat || !stat.date) return false;
                const d = new Date(stat.date);
                return (
                  d.getMonth() + 1 === selectedMonthNum &&
                  d.getFullYear() === parseInt(yearStr)
                );
              }
            );
            const monthSearchVolume = selectedMonthStats.reduce(
              (sum: number, s: any) => sum + (s.searchVolume || 0),
              0
            );
            // Determine top page by impressions
            const pageToImpressions: Record<string, number> = {};
            selectedMonthStats.forEach((s: any) => {
              const url = s.topRankingPageUrl || '';
              if (!url) return;
              pageToImpressions[url] =
                (pageToImpressions[url] || 0) + (s.searchVolume || 0);
            });
            let monthTopPageUrl = '';
            let topImpr = -1;
            Object.keys(pageToImpressions).forEach((url) => {
              const impr = pageToImpressions[url];
              if (impr > topImpr) {
                topImpr = impr;
                monthTopPageUrl = url;
              }
            });
            selectedMonthStat = {
              averageRank: selectedMonthValue,
              searchVolume: monthSearchVolume,
              topRankingPageUrl: monthTopPageUrl,
            };
          }
        }

        // Current stat fallback to latest month with data
        const monthlyValues = Object.values(monthlyData).filter(
          (val) => val !== null
        ) as number[];
        const latestValue =
          monthlyValues.length > 0
            ? monthlyValues[monthlyValues.length - 1]
            : null;
        const currentStat =
          selectedMonthStat ||
          (latestValue ? { averageRank: latestValue } : null);

        // Previous month stat for monthly change
        let previousMonthStat: any = null;
        if (selectedMonthStat && selectedMonth) {
          const [name, yearStr] = selectedMonth.split(' ');
          const monthNames = [
            'January',
            'February',
            'March',
            'April',
            'May',
            'June',
            'July',
            'August',
            'September',
            'October',
            'November',
            'December',
          ];
          const selectedMonthNum = monthNames.indexOf(name) + 1;
          let prevMonth = selectedMonthNum - 1;
          let prevYear = parseInt(yearStr);
          if (prevMonth === 0) {
            prevMonth = 12;
            prevYear--;
          }
          const prevMonthKey = `${prevMonth}/${prevYear}`;
          const prevMonthValue = monthlyData[prevMonthKey];
          if (prevMonthValue !== null && prevMonthValue !== undefined) {
            previousMonthStat = { averageRank: prevMonthValue };
          }
        } else if (monthlyValues.length > 1) {
          previousMonthStat = {
            averageRank: monthlyValues[monthlyValues.length - 2],
          };
        }

        const monthlyChange =
          previousMonthStat && currentStat
            ? (previousMonthStat.averageRank || 0) -
              (currentStat.averageRank || 0)
            : 0;
        const overallChange = currentStat
          ? initialRank - (currentStat.averageRank || 0)
          : 0;

        // Compute search volume for selected/latest month
        let searchVolume = 0;
        try {
          if (selectedMonth) {
            const [name, yearStr] = selectedMonth.split(' ');
            const monthNames = [
              'January',
              'February',
              'March',
              'April',
              'May',
              'June',
              'July',
              'August',
              'September',
              'October',
              'November',
              'December',
            ];
            const selectedMonthNum = monthNames.indexOf(name) + 1;
            const stats = (keyword.dailyStats || []).filter((s: any) => {
              if (!s || !s.date) return false;
              const d = new Date(s.date);
              return (
                d.getMonth() + 1 === selectedMonthNum &&
                d.getFullYear() === parseInt(yearStr)
              );
            });
            searchVolume = stats.reduce(
              (sum: number, s: any) => sum + (s.searchVolume || 0),
              0
            );
          } else if (latestValue) {
            const availableMonthKeys = Object.keys(monthlyData)
              .filter((k) => monthlyData[k] !== null)
              .sort((a, b) => {
                const [mA, yA] = a.split('/').map(Number);
                const [mB, yB] = b.split('/').map(Number);
                return yA - yB || mA - mB;
              });
            const latestMonthKey =
              availableMonthKeys[availableMonthKeys.length - 1];
            const [m, y] = latestMonthKey.split('/').map(Number);
            const stats = (keyword.dailyStats || []).filter((s: any) => {
              if (!s || !s.date) return false;
              const d = new Date(s.date);
              return d.getMonth() + 1 === m && d.getFullYear() === y;
            });
            searchVolume = stats.reduce(
              (sum: number, s: any) => sum + (s.searchVolume || 0),
              0
            );
          }
        } catch {
          searchVolume = 0;
        }

        // Build months list from monthlyData
        const months = Object.keys(monthlyData);

        return {
          id: keyword.id,
          keyword: keyword.keyword,
          initialRank,
          monthlyData,
          monthlyChange,
          overallChange,
          position: currentStat?.averageRank || 0,
          searchVolume,
          topPageLink: (() => {
            try {
              const url = selectedMonthStat?.topRankingPageUrl || '';
              return url ? decodeURIComponent(url) : '';
            } catch {
              return selectedMonthStat?.topRankingPageUrl || '';
            }
          })(),
          _months: months,
        };
      } catch (e) {
        return {
          id: keyword.id,
          keyword: keyword.keyword,
          initialRank: keyword.initialPosition || 0,
          monthlyData: {},
          monthlyChange: 0,
          overallChange: 0,
          position: 0,
          searchVolume: 0,
          topPageLink: '',
          _months: [],
        };
      }
    });

    // Collect and sort months
    const monthsSet = new Set<string>();
    processed.forEach((k) =>
      (k._months || []).forEach((m: string) => monthsSet.add(m))
    );
    const sortedMonths = Array.from(monthsSet).sort((a, b) => {
      const [mA, yA] = a.split('/').map(Number);
      const [mB, yB] = b.split('/').map(Number);
      return yA - yB || mA - mB;
    });

    // Ensure each keyword has all months keys
    const normalizedKeywords = processed.map((k) => {
      const copy = { ...k } as any;
      sortedMonths.forEach((m) => {
        if (!copy.monthlyData[m]) copy.monthlyData[m] = null;
      });
      delete copy._months;
      return copy;
    });

    return { keywords: normalizedKeywords, months: sortedMonths };
  } catch (error) {
    console.error('Error in processKeywordsForCampaign:', error);
    return { keywords: [], months: [] };
  }
}

// Helper function to handle keyword changes
async function handleKeywordChanges(
  oldCampaign: any,
  newCampaign: any
): Promise<void> {
  console.log(
    `🔍 handleKeywordChanges called for campaign: ${newCampaign.name}`
  );

  try {
    const oldKeywords = oldCampaign.keywords
      .split('\n')
      .map((k: string) => k.trim())
      .filter((k: string) => k.length > 0);

    const newKeywords = newCampaign.keywords
      .split('\n')
      .map((k: string) => k.trim())
      .filter((k: string) => k.length > 0);

    // Find removed keywords
    const removedKeywords = oldKeywords.filter(
      (keyword: string) => !newKeywords.includes(keyword)
    );

    // Find added keywords
    const addedKeywords = newKeywords.filter(
      (keyword: string) => !oldKeywords.includes(keyword)
    );

    // Log keyword changes for debugging
    console.log(
      `Campaign ${
        newCampaign.name
      } keyword changes: Removed: [${removedKeywords.join(
        ', '
      )}], Added: [${addedKeywords.join(', ')}]`
    );

    console.log(
      `🌐 Looking for analytics record for site: ${newCampaign.searchConsoleSite}`
    );

    // Get the analytics record for this campaign
    const analytics = await prisma.searchConsoleKeywordAnalytics.findFirst({
      where: { siteUrl: newCampaign.searchConsoleSite },
      include: {
        keywords: {
          include: {
            monthlyStats: true,
          },
        },
      },
    });

    if (!analytics) {
      console.log(
        `⚠️ No analytics record found for site: ${newCampaign.searchConsoleSite}`
      );
      console.log(`📝 Creating new analytics record and fetching data...`);

      // Create analytics record and fetch data
      if (addedKeywords.length > 0) {
        console.log(
          `🔄 Fetching data for ${
            addedKeywords.length
          } added keywords: ${addedKeywords.join(', ')}`
        );

        // Run data fetching asynchronously without blocking the response
        console.log(`📊 Starting background data fetch for new keywords...`);

        // Use setImmediate to run in the next tick, making it truly asynchronous
        setImmediate(async () => {
          try {
            console.log(`📊 Starting fetchDailySiteTraffic...`);
            await analyticsService.fetchDailySiteTraffic({
              campaignId: newCampaign.id,
              waitForAllData: true,
            });
            console.log(`✅ Completed fetchDailySiteTraffic`);

            // Also fetch daily keyword data for the new keywords
            console.log(`🔍 Starting fetchDailyKeywordData...`);
            await analyticsService.fetchDailyKeywordData({
              campaignId: newCampaign.id,
              waitForAllData: true,
            });
            console.log(`✅ Completed fetchDailyKeywordData`);
          } catch (error) {
            console.error('❌ Error fetching data for added keywords:', error);
            // Don't throw here since this is running asynchronously
          }
        });
      }
      return;
    }

    console.log(
      `✅ Found analytics record: ${analytics.id} with ${analytics.keywords.length} keywords`
    );

    // Delete data for removed keywords
    if (removedKeywords.length > 0) {
      const keywordsToDelete = analytics.keywords.filter((keyword: any) =>
        removedKeywords.includes(keyword.keyword)
      );

      for (const keyword of keywordsToDelete) {
        // Delete monthly stats first (due to foreign key constraints)
        await prisma.searchConsoleKeywordMonthlyStat.deleteMany({
          where: { keywordId: keyword.id },
        });

        // Delete the keyword
        await prisma.searchConsoleKeyword.delete({
          where: { id: keyword.id },
        });
      }
    }

    // Fetch new data for added keywords
    if (addedKeywords.length > 0) {
      console.log(
        `🔄 Fetching data for ${
          addedKeywords.length
        } added keywords: ${addedKeywords.join(', ')}`
      );

      // Run data fetching asynchronously without blocking the response
      console.log(`📊 Starting background data fetch for new keywords...`);

      // Use setImmediate to run in the next tick, making it truly asynchronous
      setImmediate(async () => {
        try {
          console.log(`📊 Starting fetchDailySiteTraffic...`);
          await analyticsService.fetchDailySiteTraffic({
            campaignId: newCampaign.id,
            waitForAllData: true,
          });
          console.log(`✅ Completed fetchDailySiteTraffic`);

          // Also fetch daily keyword data for the new keywords
          console.log(`🔍 Starting fetchDailyKeywordData...`);
          await analyticsService.fetchDailyKeywordData({
            campaignId: newCampaign.id,
            waitForAllData: true,
          });
          console.log(`✅ Completed fetchDailyKeywordData`);
        } catch (error) {
          console.error('❌ Error fetching data for added keywords:', error);
          // Don't throw here since this is running asynchronously
        }
      });
    }
  } catch (error) {
    console.error('Error handling keyword changes:', error);
    throw error;
  }
}

const createCampaignSchema = z.object({
  name: z.string().min(1, 'Campaign name is required'),
  startingDate: z.string().transform((str) => new Date(str)),
  searchConsoleAccount: z.string().min(1, 'Search Console account is required'),
  searchConsoleSite: z.string().min(1, 'Search Console site is required'),
  keywords: z.string().min(1, 'Keywords are required'),
  userId: z.string().min(1, 'User ID is required'),
  googleAccountId: z.string().min(1, 'Google Account ID is required'),
});

const updateCampaignSchema = z.object({
  id: z.string().min(1, 'Campaign ID is required'),
  name: z.string().min(1, 'Campaign name is required').optional(),
  startingDate: z
    .string()
    .transform((str) => new Date(str))
    .optional(),
  searchConsoleAccount: z
    .string()
    .min(1, 'Search Console account is required')
    .optional(),
  searchConsoleSite: z
    .string()
    .min(1, 'Search Console site is required')
    .optional(),
  keywords: z.string().min(1, 'Keywords are required').optional(),
  status: z.enum(['ACTIVE', 'PAUSED']).optional(),
});

export const campaignsRouter = router({
  // Create a new campaign
  createCampaign: adminProcedure
    .input(createCampaignSchema)
    .mutation(async ({ input, ctx }) => {
      try {
        // Verify the user exists
        const user = await prisma.user.findUnique({
          where: { id: input.userId },
        });

        if (!user) {
          throw new TRPCError({
            code: 'NOT_FOUND',
            message: 'User not found',
          });
        }

        // Verify the Google account exists
        const googleAccount = await prisma.googleAccount.findUnique({
          where: { id: input.googleAccountId },
        });

        if (!googleAccount) {
          throw new TRPCError({
            code: 'NOT_FOUND',
            message: 'Google account not found',
          });
        }

        // Create the campaign
        const campaign = await prisma.campaign.create({
          data: {
            name: input.name,
            startingDate: input.startingDate,
            searchConsoleAccount: input.searchConsoleAccount,
            searchConsoleSite: input.searchConsoleSite,
            keywords: input.keywords,
            userId: input.userId,
            googleAccountId: input.googleAccountId,
          },
          include: {
            user: {
              select: {
                id: true,
                name: true,
                email: true,
              },
            },
            googleAccount: {
              select: {
                id: true,
                accountName: true,
                email: true,
              },
            },
          },
        });

        // Fetch daily site traffic data (dimensions: ['date'])
        analyticsService.fetchDailySiteTraffic({
          campaignId: campaign.id,
          waitForAllData: true,
        });

        // Fetch daily keyword data (dimensions: ['date', 'query'])
        analyticsService.fetchDailyKeywordData({
          campaignId: campaign.id,
          waitForAllData: true,
        });

        // Fetch monthly traffic data for the last 12 months
        analyticsService.fetchAndSaveMonthlyTrafficData({
          campaignId: campaign.id,
          waitForAllData: true,
        });

        return campaign;
      } catch (error) {
        if (error instanceof TRPCError) {
          throw error;
        }
        throw new TRPCError({
          code: 'INTERNAL_SERVER_ERROR',
          message: 'Failed to create campaign',
        });
      }
    }),

  // Get all campaigns with pagination and filtering
  getCampaigns: adminProcedure
    .input(
      z.object({
        page: z.number().min(1).default(1),
        limit: z.number().min(1).max(100).default(10),
        search: z.string().optional(),
        statusFilter: z.enum(['all', 'ACTIVE', 'PAUSED']).default('all'),
        userId: z.string().optional(),
      })
    )
    .query(async ({ input }) => {
      try {
        const { page, limit, search, statusFilter, userId } = input;
        const skip = (page - 1) * limit;

        // Build where clause
        const where: any = {};

        if (search) {
          where.OR = [
            { name: { contains: search, mode: 'insensitive' } },
            { searchConsoleSite: { contains: search, mode: 'insensitive' } },
          ];
        }

        if (statusFilter !== 'all') {
          where.status = statusFilter;
        }

        if (userId) {
          where.userId = userId;
        }

        // Get campaigns with pagination
        const [campaigns, total] = await Promise.all([
          prisma.campaign.findMany({
            where,
            skip,
            take: limit,
            orderBy: { createdAt: 'desc' },
            include: {
              user: {
                select: {
                  id: true,
                  name: true,
                  email: true,
                },
              },
              googleAccount: {
                select: {
                  id: true,
                  accountName: true,
                  email: true,
                },
              },
            },
          }),
          prisma.campaign.count({ where }),
        ]);

        return {
          campaigns,
          pagination: {
            page,
            limit,
            totalCount: total,
            totalPages: Math.ceil(total / limit),
            hasNextPage: page < Math.ceil(total / limit),
            hasPrevPage: page > 1,
          },
        };
      } catch (error) {
        throw new TRPCError({
          code: 'INTERNAL_SERVER_ERROR',
          message: 'Failed to fetch campaigns',
        });
      }
    }),

  // Get a single campaign by ID
  getCampaign: adminProcedure
    .input(z.object({ id: z.string() }))
    .query(async ({ input }) => {
      try {
        const campaign = await prisma.campaign.findUnique({
          where: { id: input.id },
          include: {
            user: {
              select: {
                id: true,
                name: true,
                email: true,
              },
            },
            googleAccount: {
              select: {
                id: true,
                accountName: true,
                email: true,
              },
            },
          },
        });

        if (!campaign) {
          throw new TRPCError({
            code: 'NOT_FOUND',
            message: 'Campaign not found',
          });
        }

        return campaign;
      } catch (error) {
        if (error instanceof TRPCError) {
          throw error;
        }
        throw new TRPCError({
          code: 'INTERNAL_SERVER_ERROR',
          message: 'Failed to fetch campaign',
        });
      }
    }),

  // Update a campaign
  updateCampaign: adminProcedure
    .input(updateCampaignSchema)
    .mutation(async ({ input }) => {
      try {
        const { id, ...updateData } = input;

        // Check if campaign exists
        const existingCampaign = await prisma.campaign.findUnique({
          where: { id },
        });

        if (!existingCampaign) {
          throw new TRPCError({
            code: 'NOT_FOUND',
            message: 'Campaign not found',
          });
        }

        // Check if starting date is being updated
        const isStartingDateChanged =
          updateData.startingDate &&
          existingCampaign.startingDate.getTime() !==
            updateData.startingDate.getTime();

        // Check if keywords are being updated
        const isKeywordsChanged =
          updateData.keywords &&
          existingCampaign.keywords !== updateData.keywords;

        // Update the campaign
        const campaign = await prisma.campaign.update({
          where: { id },
          data: updateData,
          include: {
            user: {
              select: {
                id: true,
                name: true,
                email: true,
              },
            },
            googleAccount: {
              select: {
                id: true,
                accountName: true,
                email: true,
              },
            },
          },
        });

        // Handle keyword changes asynchronously
        if (isKeywordsChanged) {
          // Run keyword changes handling asynchronously without blocking the response
          setImmediate(async () => {
            try {
              await handleKeywordChanges(existingCampaign, campaign);
            } catch (error) {
              console.error(
                'Error handling keyword changes asynchronously:',
                error
              );
            }
          });
        }

        // Trigger analytics fetch if starting date changed
        if (isStartingDateChanged) {
          analyticsService.fetchDailySiteTraffic({
            campaignId: campaign.id,
            waitForAllData: true,
          });

          // Also fetch daily keyword data
          analyticsService.fetchDailyKeywordData({
            campaignId: campaign.id,
            waitForAllData: true,
          });

          // Also fetch monthly traffic data
          analyticsService.fetchAndSaveMonthlyTrafficData({
            campaignId: campaign.id,
            waitForAllData: true,
          });
        }

        return campaign;
      } catch (error) {
        if (error instanceof TRPCError) {
          throw error;
        }
        throw new TRPCError({
          code: 'INTERNAL_SERVER_ERROR',
          message: 'Failed to update campaign',
        });
      }
    }),

  // Delete a campaign
  deleteCampaign: adminProcedure
    .input(z.object({ id: z.string() }))
    .mutation(async ({ input }) => {
      try {
        // Check if campaign exists
        const existingCampaign = await prisma.campaign.findUnique({
          where: { id: input.id },
        });

        if (!existingCampaign) {
          throw new TRPCError({
            code: 'NOT_FOUND',
            message: 'Campaign not found',
          });
        }

        // Delete the campaign
        await prisma.campaign.delete({
          where: { id: input.id },
        });

        return { success: true };
      } catch (error) {
        if (error instanceof TRPCError) {
          throw error;
        }
        throw new TRPCError({
          code: 'INTERNAL_SERVER_ERROR',
          message: 'Failed to delete campaign',
        });
      }
    }),

  // Get campaigns by user ID with pagination (admin only)
  getCampaignsByUser: adminProcedure
    .input(
      z.object({
        userId: z.string(),
        page: z.number().min(1).default(1),
        limit: z.number().min(1).max(100).default(10),
        search: z.string().optional(),
        statusFilter: z.enum(['all', 'ACTIVE', 'PAUSED']).default('all'),
      })
    )
    .query(async ({ input }) => {
      try {
        const { userId, page, limit, search, statusFilter } = input;
        const skip = (page - 1) * limit;

        // Build where clause
        const where: any = { userId };

        if (search) {
          where.OR = [
            { name: { contains: search, mode: 'insensitive' } },
            { searchConsoleSite: { contains: search, mode: 'insensitive' } },
          ];
        }

        if (statusFilter !== 'all') {
          where.status = statusFilter;
        }

        // Get total count for pagination
        const totalCount = await prisma.campaign.count({ where });

        // Get paginated campaigns
        const campaigns = await prisma.campaign.findMany({
          where,
          orderBy: { createdAt: 'desc' },
          include: {
            user: {
              select: {
                id: true,
                name: true,
                email: true,
              },
            },
            googleAccount: {
              select: {
                id: true,
                accountName: true,
                email: true,
              },
            },
          },
          skip,
          take: limit,
        });

        return {
          campaigns,
          pagination: {
            page,
            limit,
            totalCount,
            totalPages: Math.ceil(totalCount / limit),
            hasNextPage: page < Math.ceil(totalCount / limit),
            hasPrevPage: page > 1,
          },
        };
      } catch (error) {
        throw new TRPCError({
          code: 'INTERNAL_SERVER_ERROR',
          message: 'Failed to fetch user campaigns',
        });
      }
    }),

  // Get campaigns for the current authenticated user
  getUserCampaigns: protectedProcedure
    .input(
      z.object({
        page: z.number().min(1).default(1),
        limit: z.number().min(1).max(100).default(10),
        search: z.string().optional(),
        statusFilter: z.enum(['all', 'ACTIVE', 'PAUSED']).default('all'),
      })
    )
    .query(async ({ input, ctx }) => {
      try {
        const { page, limit, search, statusFilter } = input;
        const skip = (page - 1) * limit;
        const userId = ctx.user.id;

        // Build where clause - always filter by current user
        const where: any = { userId };

        if (search) {
          where.OR = [
            { name: { contains: search, mode: 'insensitive' } },
            { searchConsoleSite: { contains: search, mode: 'insensitive' } },
          ];
        }

        if (statusFilter !== 'all') {
          where.status = statusFilter;
        }

        // Get total count for pagination
        const totalCount = await prisma.campaign.count({ where });

        // Get paginated campaigns
        const campaigns = await prisma.campaign.findMany({
          where,
          orderBy: { createdAt: 'desc' },
          include: {
            user: {
              select: {
                id: true,
                name: true,
                email: true,
              },
            },
            googleAccount: {
              select: {
                id: true,
                accountName: true,
                email: true,
              },
            },
          },
          skip,
          take: limit,
        });

        return {
          campaigns,
          pagination: {
            page,
            limit,
            totalCount,
            totalPages: Math.ceil(totalCount / limit),
            hasNextPage: page < Math.ceil(totalCount / limit),
            hasPrevPage: page > 1,
          },
        };
      } catch (error) {
        throw new TRPCError({
          code: 'INTERNAL_SERVER_ERROR',
          message: 'Failed to fetch user campaigns',
        });
      }
    }),

  // Toggle campaign status (ACTIVE <-> PAUSED)
  toggleCampaignStatus: adminProcedure
    .input(z.object({ id: z.string() }))
    .mutation(async ({ input }) => {
      try {
        // Check if campaign exists
        const existingCampaign = await prisma.campaign.findUnique({
          where: { id: input.id },
        });

        if (!existingCampaign) {
          throw new TRPCError({
            code: 'NOT_FOUND',
            message: 'Campaign not found',
          });
        }

        // Toggle the status
        const newStatus =
          existingCampaign.status === 'ACTIVE' ? 'PAUSED' : 'ACTIVE';

        // Update the campaign status
        const campaign = await prisma.campaign.update({
          where: { id: input.id },
          data: { status: newStatus },
          include: {
            user: {
              select: {
                id: true,
                name: true,
                email: true,
              },
            },
            googleAccount: {
              select: {
                id: true,
                accountName: true,
                email: true,
              },
            },
          },
        });

        return campaign;
      } catch (error) {
        if (error instanceof TRPCError) {
          throw error;
        }
        throw new TRPCError({
          code: 'INTERNAL_SERVER_ERROR',
          message: 'Failed to toggle campaign status',
        });
      }
    }),

  // Get analytics data for a campaign
  // This endpoint fetches both keyword data and top-ranking page data together
  // The top-ranking page is determined by the page with the highest impressions for each keyword
  getCampaignAnalytics: protectedProcedure
    .input(
      z.object({
        campaignId: z.string(),
        selectedMonth: z.string().optional(), // Add selected month parameter
      })
    )
    .query(async ({ input, ctx }) => {
      // Modified to fetch both keyword data and top-ranking page data together
      try {
        // Get the campaign
        const campaign = await prisma.campaign.findUnique({
          where: { id: input.campaignId },
        });

        if (!campaign) {
          throw new TRPCError({
            code: 'NOT_FOUND',
            message: 'Campaign not found',
          });
        }

        // Check if user has access to this campaign
        // Admins can access any campaign, regular users can only access their own
        if (ctx.user.role !== 'ADMIN' && campaign.userId !== ctx.user.id) {
          throw new TRPCError({
            code: 'FORBIDDEN',
            message: 'You do not have permission to access this campaign',
          });
        }

        // Get analytics data with daily stats
        const analytics = await prisma.searchConsoleKeywordAnalytics.findFirst({
          where: { siteUrl: campaign.searchConsoleSite },
          include: {
            keywords: {
              include: {
                dailyStats: {
                  orderBy: { date: 'asc' },
                },
              },
            },
          },
        });

        if (!analytics) {
          return {
            keywords: [],
            months: [],
          };
        }

<<<<<<< HEAD
        // Process the data via shared helper
        return await processKeywordsForCampaign({
          campaign,
          keywords: analytics.keywords,
          selectedMonth: input.selectedMonth,
        });
      } catch (error) {
        console.error('Error in getCampaignAnalytics:', error);
        if (error instanceof TRPCError) {
          throw error;
        }
        throw new TRPCError({
          code: 'INTERNAL_SERVER_ERROR',
          message: `Failed to fetch campaign analytics: ${
            error instanceof Error ? error.message : 'Unknown error'
          }`,
        });
      }
    }),

  // Toggle a favorite keyword for the current user
  toggleFavoriteKeyword: protectedProcedure
    .input(
      z.object({
        keywordId: z.string().min(1, 'Keyword ID is required'),
        campaignId: z.string().min(1, 'Campaign ID is required'),
      })
    )
    .mutation(async ({ input, ctx }) => {
      try {
        // Verify the keyword exists
        const keyword = await prisma.searchConsoleKeyword.findUnique({
          where: { id: input.keywordId },
          include: { analytics: true },
        });

        if (!keyword) {
          throw new TRPCError({
            code: 'NOT_FOUND',
            message: 'Keyword not found',
          });
        }

        // Verify campaign exists and belongs to the current user
        const campaign = await prisma.campaign.findUnique({
          where: { id: input.campaignId },
        });

        if (!campaign) {
          throw new TRPCError({
            code: 'NOT_FOUND',
            message: 'Campaign not found for keyword',
          });
        }

        // Allow campaign owner OR ADMIN to favorite
        if (campaign.userId !== ctx.user.id && ctx.user.role !== 'ADMIN') {
          throw new TRPCError({
            code: 'FORBIDDEN',
            message: 'No access to this keyword',
          });
        }

        // Ensure this keyword belongs to this campaign/site
        if (campaign.searchConsoleSite !== keyword.analytics.siteUrl) {
          throw new TRPCError({
            code: 'FORBIDDEN',
            message: 'Keyword does not belong to this campaign',
          });
        }

        // Toggle favorite
        const userKeywordFavorite = (prisma as any).userKeywordFavorite;
        const existing = await userKeywordFavorite.findUnique({
          where: {
            userId_keywordId: {
              userId: ctx.user.id,
              keywordId: input.keywordId,
            },
          },
        });

        if (existing) {
          await userKeywordFavorite.delete({
            where: { id: existing.id },
          });
          return { favorited: false };
        }

        await userKeywordFavorite.create({
          data: { userId: ctx.user.id, keywordId: input.keywordId },
        });
        return { favorited: true };
      } catch (error) {
        if (error instanceof TRPCError) throw error;
        throw new TRPCError({
          code: 'INTERNAL_SERVER_ERROR',
          message: 'Failed to toggle favorite',
        });
      }
    }),

  // Get user's favorite keywords for a campaign, with same data shape as analytics keywords
  getUserFavoriteKeywords: protectedProcedure
    .input(
      z.object({
        campaignId: z.string(),
        selectedMonth: z.string().optional(),
      })
    )
    .query(async ({ input, ctx }) => {
      try {
        const campaign = await prisma.campaign.findUnique({
          where: { id: input.campaignId },
        });
        if (!campaign) {
          throw new TRPCError({
            code: 'NOT_FOUND',
            message: 'Campaign not found',
          });
        }
        if (ctx.user.role !== 'ADMIN' && campaign.userId !== ctx.user.id) {
          throw new TRPCError({
            code: 'FORBIDDEN',
            message: 'You do not have permission to access this campaign',
          });
        }

        // Get analytics for this campaign/site
        const analytics = await prisma.searchConsoleKeywordAnalytics.findFirst({
          where: { siteUrl: campaign.searchConsoleSite },
          include: {
            keywords: {
              include: { dailyStats: { orderBy: { date: 'asc' } } },
            },
          },
        });

        if (!analytics) {
          return { keywords: [], months: [] };
        }

        // Get favorites for this user restricted to these keywords
        const userKeywordFavorite = (prisma as any).userKeywordFavorite;
        const favoriteRecords = await userKeywordFavorite.findMany({
          where: {
            userId: ctx.user.id,
            keywordId: { in: analytics.keywords.map((k) => k.id) },
          },
        });
        const favoriteIdSet = new Set(
          (favoriteRecords as Array<{ keywordId: string }>).map(
            (f) => f.keywordId
          )
        );

        // Reuse the processing logic from getCampaignAnalytics, but filter to favorites
        const allProcessed = await (async () => {
          // Inline reuse of logic: we map the same way as above
          const currentMonth = new Date().getMonth() + 1;
          const currentYear = new Date().getFullYear();

          const processed = analytics.keywords
            .filter((k) => favoriteIdSet.has(k.id))
            .map((keyword) => {
              try {
                const monthlyData: Record<string, number | null> = {};
                const monthlySearchVolumeByMonthKey: Record<string, number> =
                  {};
                const monthlyTopPageByMonthKey: Record<string, string> = {};

                for (
                  let year = new Date(campaign.startingDate).getFullYear();
                  year <= currentYear;
                  year++
                ) {
                  const startMonth =
                    year === new Date(campaign.startingDate).getFullYear()
                      ? new Date(campaign.startingDate).getMonth() + 1
                      : 1;
                  const endMonth = year === currentYear ? currentMonth : 12;
                  for (let month = startMonth; month <= endMonth; month++) {
                    const monthKey = `${month}/${year}`;
                    monthlyData[monthKey] = null;
                  }
                }

                let initialRank = keyword.initialPosition || 0;
                if (keyword.dailyStats && Array.isArray(keyword.dailyStats)) {
                  const campaignStartDate = new Date(campaign.startingDate);
                  const initialPositionStartDate = new Date(campaignStartDate);
                  initialPositionStartDate.setDate(
                    initialPositionStartDate.getDate() - 7
                  );
                  const initialPositionEndDate = new Date(campaignStartDate);
                  initialPositionEndDate.setDate(
                    initialPositionEndDate.getDate() - 1
                  );

                  const initialPositionStats = keyword.dailyStats.filter(
                    (stat) => {
                      if (stat && stat.date) {
                        const statDate = new Date(stat.date);
                        return (
                          statDate >= initialPositionStartDate &&
                          statDate <= initialPositionEndDate
                        );
                      }
                      return false;
                    }
                  );
                  if (initialPositionStats.length > 0) {
                    const aggregated = aggregateDailyStats(
                      initialPositionStats,
                      7
                    );
                    if (aggregated) initialRank = aggregated.averagePosition;
                  }
                }

                if (keyword.dailyStats && Array.isArray(keyword.dailyStats)) {
                  const dailyStatsByMonth: Record<string, any[]> = {};
                  keyword.dailyStats.forEach((stat) => {
                    if (stat && stat.date) {
                      const date = new Date(stat.date);
                      const monthKey = `${
                        date.getMonth() + 1
                      }/${date.getFullYear()}`;
                      if (!dailyStatsByMonth[monthKey])
                        dailyStatsByMonth[monthKey] = [];
                      dailyStatsByMonth[monthKey].push(stat);
                    }
                  });
                  Object.keys(dailyStatsByMonth).forEach((monthKey) => {
                    const stats = dailyStatsByMonth[monthKey];
                    const [m, y] = monthKey.split('/').map(Number);
                    const isCurrentMonth =
                      m === currentMonth && y === currentYear;
                    const daysToUse = isCurrentMonth ? stats.length : 7;
                    const aggregated = aggregateDailyStats(stats, daysToUse);
                    if (aggregated)
                      monthlyData[monthKey] = aggregated.averagePosition;
                  });
                  Object.keys(dailyStatsByMonth).forEach((monthKey) => {
                    const stats = dailyStatsByMonth[monthKey];
                    const monthTotalSearchVolume = stats.reduce(
                      (sum: number, s: any) => sum + (s.searchVolume || 0),
                      0
                    );
                    monthlySearchVolumeByMonthKey[monthKey] =
                      monthTotalSearchVolume;
                    const pageToImpressions: Record<string, number> = {};
                    stats.forEach((s: any) => {
                      const url = s.topRankingPageUrl || '';
                      if (!url) return;
                      pageToImpressions[url] =
                        (pageToImpressions[url] || 0) + (s.searchVolume || 0);
                    });
                    let topPageUrl = '';
                    let topPageImpressions = -1;
                    Object.keys(pageToImpressions).forEach((url) => {
                      const impressions = pageToImpressions[url];
                      if (impressions > topPageImpressions) {
                        topPageImpressions = impressions;
                        topPageUrl = url;
                      }
                    });
                    monthlyTopPageByMonthKey[monthKey] = topPageUrl;
                  });
                }

                let selectedMonthStat: any = null;
                if (input.selectedMonth) {
                  const [name, yearStr] = input.selectedMonth.split(' ');
                  const monthNames = [
                    'January',
                    'February',
                    'March',
                    'April',
                    'May',
                    'June',
                    'July',
                    'August',
                    'September',
                    'October',
                    'November',
                    'December',
                  ];
                  const selectedMonthNum = monthNames.indexOf(name) + 1;
                  const selectedMonthKey = `${selectedMonthNum}/${parseInt(
                    yearStr
                  )}`;
                  const selectedMonthValue = monthlyData[selectedMonthKey];
                  if (
                    selectedMonthValue !== null &&
                    selectedMonthValue !== undefined
                  ) {
                    const selectedMonthStats = (
                      keyword.dailyStats || []
                    ).filter((stat) => {
                      if (!stat || !stat.date) return false;
                      const d = new Date(stat.date);
                      return (
                        d.getMonth() + 1 === selectedMonthNum &&
                        d.getFullYear() === parseInt(yearStr)
                      );
                    });
                    const monthSearchVolume = selectedMonthStats.reduce(
                      (sum, s) => sum + (s.searchVolume || 0),
                      0
                    );
                    const pageToImpressions: Record<string, number> = {};
                    selectedMonthStats.forEach((s) => {
                      const url = s.topRankingPageUrl || '';
                      if (!url) return;
                      pageToImpressions[url] =
                        (pageToImpressions[url] || 0) + (s.searchVolume || 0);
                    });
                    let monthTopPageUrl = '';
                    let topImpr = -1;
                    Object.keys(pageToImpressions).forEach((url) => {
                      const impr = pageToImpressions[url];
                      if (impr > topImpr) {
                        topImpr = impr;
                        monthTopPageUrl = url;
                      }
                    });
                    selectedMonthStat = {
                      averageRank: selectedMonthValue,
                      searchVolume: monthSearchVolume,
                      topRankingPageUrl: monthTopPageUrl,
                    };
                  }
                }

                const monthlyValues = Object.values(monthlyData).filter(
                  (val) => val !== null
                ) as number[];
                const latestValue =
                  monthlyValues.length > 0
                    ? monthlyValues[monthlyValues.length - 1]
                    : null;
                const currentStat =
                  selectedMonthStat ||
                  (latestValue
                    ? {
                        averageRank: latestValue,
                        searchVolume: (() => {
                          try {
                            const availableMonthKeys = Object.keys(monthlyData)
                              .filter((k) => monthlyData[k] !== null)
                              .sort((a, b) => {
                                const [mA, yA] = a.split('/').map(Number);
                                const [mB, yB] = b.split('/').map(Number);
                                return yA - yB || mA - mB;
                              });
                            const latestMonthKey =
                              availableMonthKeys[availableMonthKeys.length - 1];
                            const [m, y] = latestMonthKey
                              .split('/')
                              .map(Number);
                            const stats = (keyword.dailyStats || []).filter(
                              (s) => {
                                if (!s || !s.date) return false;
                                const d = new Date(s.date);
                                return (
                                  d.getMonth() + 1 === m &&
                                  d.getFullYear() === y
                                );
                              }
                            );
                            return stats.reduce(
                              (sum, s) => sum + (s.searchVolume || 0),
                              0
                            );
                          } catch {
                            return 0;
                          }
                        })(),
                        topRankingPageUrl: (() => {
                          try {
                            const availableMonthKeys = Object.keys(monthlyData)
                              .filter((k) => monthlyData[k] !== null)
                              .sort((a, b) => {
                                const [mA, yA] = a.split('/').map(Number);
                                const [mB, yB] = b.split('/').map(Number);
                                return yA - yB || mA - mB;
                              });
                            const latestMonthKey =
                              availableMonthKeys[availableMonthKeys.length - 1];
                            const [m, y] = latestMonthKey
                              .split('/')
                              .map(Number);
                            const stats = (keyword.dailyStats || []).filter(
                              (s) => {
                                if (!s || !s.date) return false;
                                const d = new Date(s.date);
                                return (
                                  d.getMonth() + 1 === m &&
                                  d.getFullYear() === y
                                );
                              }
                            );
                            const pageToImpressions: Record<string, number> =
                              {};
                            stats.forEach((s) => {
                              const url = s.topRankingPageUrl || '';
                              if (!url) return;
                              pageToImpressions[url] =
                                (pageToImpressions[url] || 0) +
                                (s.searchVolume || 0);
                            });
                            let best = '';
                            let bestImpr = -1;
                            Object.keys(pageToImpressions).forEach((url) => {
                              const impr = pageToImpressions[url];
                              if (impr > bestImpr) {
                                bestImpr = impr;
                                best = url;
                              }
                            });
                            return best;
                          } catch {
                            return '';
                          }
                        })(),
                      }
                    : null);

                // Previous month stat if selected
                let previousMonthStat: any = null;
                if (selectedMonthStat && input.selectedMonth) {
                  const [name, yearStr] = input.selectedMonth.split(' ');
                  const monthNames = [
                    'January',
                    'February',
                    'March',
                    'April',
                    'May',
                    'June',
                    'July',
                    'August',
                    'September',
                    'October',
                    'November',
                    'December',
                  ];
                  const selectedMonthNum = monthNames.indexOf(name) + 1;
                  let prevMonth = selectedMonthNum - 1;
                  let prevYear = parseInt(yearStr);
                  if (prevMonth === 0) {
                    prevMonth = 12;
                    prevYear--;
                  }
                  const prevMonthKey = `${prevMonth}/${prevYear}`;
                  const prevMonthValue = monthlyData[prevMonthKey];
                  if (prevMonthValue !== null && prevMonthValue !== undefined) {
                    previousMonthStat = {
                      averageRank: prevMonthValue,
                      searchVolume: 0,
                      topRankingPageUrl: '',
                    };
                  }
                } else {
                  if (monthlyValues.length > 1) {
                    previousMonthStat = {
                      averageRank: monthlyValues[monthlyValues.length - 2],
                      searchVolume: 0,
                      topRankingPageUrl: '',
                    };
                  }
                }

                const monthlyChange =
                  previousMonthStat && currentStat
                    ? (previousMonthStat.averageRank || 0) -
                      (currentStat.averageRank || 0)
                    : 0;
                const overallChange = currentStat
                  ? initialRank - (currentStat.averageRank || 0)
                  : 0;

                let searchVolume = 0;
                try {
                  if (input.selectedMonth) {
                    const [name, yearStr] = input.selectedMonth.split(' ');
                    const monthNames = [
                      'January',
                      'February',
                      'March',
                      'April',
                      'May',
                      'June',
                      'July',
                      'August',
                      'September',
                      'October',
                      'November',
                      'December',
                    ];
                    const selectedMonthNum = monthNames.indexOf(name) + 1;
                    const stats = (keyword.dailyStats || []).filter((s) => {
                      if (!s || !s.date) return false;
                      const d = new Date(s.date);
                      return (
                        d.getMonth() + 1 === selectedMonthNum &&
                        d.getFullYear() === parseInt(yearStr)
                      );
                    });
                    searchVolume = stats.reduce(
                      (sum, s) => sum + (s.searchVolume || 0),
                      0
                    );
                  } else {
                    const availableMonthKeys = Object.keys(monthlyData)
                      .filter((k) => monthlyData[k] !== null)
                      .sort((a, b) => {
                        const [mA, yA] = a.split('/').map(Number);
                        const [mB, yB] = b.split('/').map(Number);
                        return yA - yB || mA - mB;
                      });
                    const latestMonthKey =
                      availableMonthKeys[availableMonthKeys.length - 1];
                    const [m, y] = latestMonthKey.split('/').map(Number);
                    const stats = (keyword.dailyStats || []).filter((s) => {
                      if (!s || !s.date) return false;
                      const d = new Date(s.date);
                      return d.getMonth() + 1 === m && d.getFullYear() === y;
                    });
                    searchVolume = stats.reduce(
                      (sum, s) => sum + (s.searchVolume || 0),
                      0
                    );
                  }
                } catch {
                  searchVolume = 0;
                }

                return {
                  id: keyword.id,
                  keyword: keyword.keyword,
                  initialRank: initialRank,
                  monthlyData,
                  monthlyChange,
                  overallChange,
                  position: currentStat?.averageRank || 0,
                  searchVolume,
                  topPageLink: (() => {
                    try {
                      const url = currentStat?.topRankingPageUrl || '';
                      return url ? decodeURIComponent(url) : '';
                    } catch {
                      return currentStat?.topRankingPageUrl || '';
                    }
                  })(),
                };
              } catch (e) {
                return {
                  id: keyword.id,
                  keyword: keyword.keyword,
                  initialRank: keyword.initialPosition || 0,
                  monthlyData: {},
                  monthlyChange: 0,
                  overallChange: 0,
                  position: 0,
                  searchVolume: 0,
                  topPageLink: '',
                };
              }
            });
          return processed;
        })();

        // Collect months
=======
        // Process the data for the frontend using daily records
        const keywords = await Promise.all(
          analytics.keywords.map(async (keyword) => {
            try {
              const monthlyData: Record<string, number | null> = {};
              // Per-month aggregates for full-month search volume and top page (by impressions)
              const monthlySearchVolumeByMonthKey: Record<string, number> = {};
              const monthlyTopPageByMonthKey: Record<string, string> = {};
              const currentMonth = new Date().getMonth() + 1;
              const currentYear = new Date().getFullYear();

              // Initialize all months with null (excluding current month due to 3-day delay)
              for (
                let year = new Date(campaign.startingDate).getFullYear();
                year <= currentYear;
                year++
              ) {
                const startMonth =
                  year === new Date(campaign.startingDate).getFullYear()
                    ? new Date(campaign.startingDate).getMonth() + 1
                    : 1;
                // Include current month (we'll handle the 3-day delay in the calculation)
                const endMonth = year === currentYear ? currentMonth : 12;

                for (let month = startMonth; month <= endMonth; month++) {
                  const monthKey = `${month}/${year}`;
                  monthlyData[monthKey] = null;
                }
              }

              // Initial rank: always use precomputed keyword.initialPosition
              // (computed using GSC-aligned 7-day pre-start top-page logic)
              const initialRank = keyword.initialPosition || 0;

              // Monthly metrics
              // Documentation:
              // - We read per-month rank/top page/impressions from
              //   SearchConsoleKeywordMonthlyComputed (persisted during data fetch flows).
              // - No GSC calls here; if a month is missing we leave zeros and rely on cron/
              //   fetch flows to populate (previous on-demand compute removed).
              if (keyword.dailyStats && Array.isArray(keyword.dailyStats)) {
                const dailyStatsByMonth: Record<string, any[]> = {};

                // Group daily stats by month
                keyword.dailyStats.forEach((stat) => {
                  if (stat && stat.date) {
                    const date = new Date(stat.date);
                    const monthKey = `${
                      date.getMonth() + 1
                    }/${date.getFullYear()}`;

                    if (!dailyStatsByMonth[monthKey]) {
                      dailyStatsByMonth[monthKey] = [];
                    }
                    dailyStatsByMonth[monthKey].push(stat);
                  }
                });

                // Process each month
                for (const monthKey of Object.keys(dailyStatsByMonth)) {
                  const [month, year] = monthKey.split('/').map(Number);

                  try {
                    // Check if we have computed data for this month
                    const computedData =
                      await prisma.searchConsoleKeywordMonthlyComputed.findUnique(
                        {
                          where: {
                            keywordId_month_year: {
                              keywordId: keyword.id,
                              month,
                              year,
                            },
                          },
                        }
                      );

                    if (computedData) {
                      // Use existing computed data
                      monthlyData[monthKey] = computedData.averageRank;
                      monthlyTopPageByMonthKey[monthKey] =
                        computedData.topRankingPageUrl;
                      monthlySearchVolumeByMonthKey[monthKey] =
                        computedData.impressions;
                    } else {
                      // No computed data available - this should be rare since we compute proactively
                      console.log(
                        `No computed monthly data found for keyword "${keyword.keyword}" in ${month}/${year} - this should be computed by cron jobs`
                      );
                      monthlyData[monthKey] = 0;
                      monthlyTopPageByMonthKey[monthKey] = '';
                      monthlySearchVolumeByMonthKey[monthKey] = 0;
                    }
                  } catch (error) {
                    console.error(
                      `Error processing monthly data for ${monthKey}:`,
                      error
                    );
                    monthlyData[monthKey] = 0;
                    monthlyTopPageByMonthKey[monthKey] = '';
                    monthlySearchVolumeByMonthKey[monthKey] = 0;
                  }
                }
              }

              // Find the selected month's data
              let selectedMonthStat = null;
              if (input.selectedMonth) {
                const selectedMonthParts = input.selectedMonth.split(' ');
                const selectedMonthName = selectedMonthParts[0];
                const selectedYear = selectedMonthParts[1];

                const monthNames = [
                  'January',
                  'February',
                  'March',
                  'April',
                  'May',
                  'June',
                  'July',
                  'August',
                  'September',
                  'October',
                  'November',
                  'December',
                ];
                const selectedMonthNum =
                  monthNames.indexOf(selectedMonthName) + 1;

                // Find the selected month's average from daily data
                const selectedMonthKey = `${selectedMonthNum}/${parseInt(
                  selectedYear
                )}`;
                const selectedMonthValue = monthlyData[selectedMonthKey];
                const selectedMonthTopPage =
                  monthlyTopPageByMonthKey[selectedMonthKey] || '';

                if (
                  selectedMonthValue !== null &&
                  selectedMonthValue !== undefined
                ) {
                  // Compute full-month impressions (searchVolume) from dailyStats
                  const selectedMonthStats = (keyword.dailyStats || []).filter(
                    (stat) => {
                      if (!stat || !stat.date) return false;
                      const d = new Date(stat.date);
                      return (
                        d.getMonth() + 1 === selectedMonthNum &&
                        d.getFullYear() === parseInt(selectedYear)
                      );
                    }
                  );

                  const monthSearchVolume = selectedMonthStats.reduce(
                    (sum, s) => sum + (s.searchVolume || 0),
                    0
                  );
                  // Position already computed from raw GSC
                  const monthTopPageUrl = selectedMonthTopPage;
                  const monthPositionForTopPage = selectedMonthValue as number;

                  selectedMonthStat = {
                    // Use top-page only monthly position to align with GSC exact page filtering
                    averageRank: monthPositionForTopPage,
                    searchVolume: monthSearchVolume,
                    topRankingPageUrl: monthTopPageUrl,
                  };
                }
              }

              // Calculate changes
              const monthlyValues = Object.values(monthlyData).filter(
                (val) => val !== null
              );
              const latestValue =
                monthlyValues.length > 0
                  ? monthlyValues[monthlyValues.length - 1]
                  : null;

              // Use selected month stat if available, otherwise use latest
              const currentStat =
                selectedMonthStat ||
                (latestValue
                  ? {
                      // Use latest month's precomputed values from raw GSC
                      averageRank: (() => {
                        try {
                          const availableMonthKeys = Object.keys(monthlyData)
                            .filter((k) => monthlyData[k] !== null)
                            .sort((a, b) => {
                              const [mA, yA] = a.split('/').map(Number);
                              const [mB, yB] = b.split('/').map(Number);
                              return yA - yB || mA - mB;
                            });
                          const latestMonthKey =
                            availableMonthKeys[availableMonthKeys.length - 1];
                          return monthlyData[latestMonthKey] as number;
                        } catch {
                          return latestValue as number;
                        }
                      })(),
                      searchVolume: (() => {
                        try {
                          // Determine latest month key with data
                          const availableMonthKeys = Object.keys(monthlyData)
                            .filter((k) => monthlyData[k] !== null)
                            .sort((a, b) => {
                              const [mA, yA] = a.split('/').map(Number);
                              const [mB, yB] = b.split('/').map(Number);
                              return yA - yB || mA - mB;
                            });
                          const latestMonthKey =
                            availableMonthKeys[availableMonthKeys.length - 1];
                          const [m, y] = latestMonthKey.split('/').map(Number);
                          // Sum full-month impressions from dailyStats for that month
                          const stats = (keyword.dailyStats || []).filter(
                            (s) => {
                              if (!s || !s.date) return false;
                              const d = new Date(s.date);
                              return (
                                d.getMonth() + 1 === m && d.getFullYear() === y
                              );
                            }
                          );
                          return stats.reduce(
                            (sum, s) => sum + (s.searchVolume || 0),
                            0
                          );
                        } catch {
                          return 0;
                        }
                      })(),
                      topRankingPageUrl: (() => {
                        try {
                          const availableMonthKeys = Object.keys(monthlyData)
                            .filter((k) => monthlyData[k] !== null)
                            .sort((a, b) => {
                              const [mA, yA] = a.split('/').map(Number);
                              const [mB, yB] = b.split('/').map(Number);
                              return yA - yB || mA - mB;
                            });
                          const latestMonthKey =
                            availableMonthKeys[availableMonthKeys.length - 1];
                          return monthlyTopPageByMonthKey[latestMonthKey] || '';
                        } catch {
                          return '';
                        }
                      })(),
                    }
                  : null);

              // Find the previous month stat for the selected month
              let previousMonthStat = null;
              if (selectedMonthStat && input.selectedMonth) {
                // Find the month before the selected month
                const selectedMonthParts = input.selectedMonth!.split(' ');
                const selectedMonthName = selectedMonthParts[0];
                const selectedYear = selectedMonthParts[1];

                const monthNames = [
                  'January',
                  'February',
                  'March',
                  'April',
                  'May',
                  'June',
                  'July',
                  'August',
                  'September',
                  'October',
                  'November',
                  'December',
                ];
                const selectedMonthNum =
                  monthNames.indexOf(selectedMonthName) + 1;

                // Calculate previous month
                let prevMonth = selectedMonthNum - 1;
                let prevYear = parseInt(selectedYear);
                if (prevMonth === 0) {
                  prevMonth = 12;
                  prevYear--;
                }

                const prevMonthKey = `${prevMonth}/${prevYear}`;
                const prevMonthValue = monthlyData[prevMonthKey];

                if (prevMonthValue !== null && prevMonthValue !== undefined) {
                  previousMonthStat = {
                    averageRank: prevMonthValue,
                    searchVolume: 0,
                    topRankingPageUrl: '',
                  };
                }
              } else {
                // Fallback to the second-to-last month
                const monthlyValues = Object.values(monthlyData).filter(
                  (val) => val !== null
                );
                if (monthlyValues.length > 1) {
                  previousMonthStat = {
                    averageRank: monthlyValues[monthlyValues.length - 2],
                    searchVolume: 0,
                    topRankingPageUrl: '',
                  };
                }
              }

              const monthlyChange =
                previousMonthStat && currentStat
                  ? (previousMonthStat.averageRank || 0) -
                    (currentStat.averageRank || 0)
                  : 0;

              const overallChange = currentStat
                ? initialRank - (currentStat.averageRank || 0)
                : 0;

              // Calculate search volume for the whole month (or all available days for current month)
              let searchVolume = 0;
              try {
                if (input.selectedMonth) {
                  const selectedMonthParts = input.selectedMonth.split(' ');
                  const selectedMonthName = selectedMonthParts[0];
                  const selectedYear = selectedMonthParts[1];
                  const monthNames = [
                    'January',
                    'February',
                    'March',
                    'April',
                    'May',
                    'June',
                    'July',
                    'August',
                    'September',
                    'October',
                    'November',
                    'December',
                  ];
                  const selectedMonthNum =
                    monthNames.indexOf(selectedMonthName) + 1;
                  const stats = (keyword.dailyStats || []).filter((s) => {
                    if (!s || !s.date) return false;
                    const d = new Date(s.date);
                    return (
                      d.getMonth() + 1 === selectedMonthNum &&
                      d.getFullYear() === parseInt(selectedYear)
                    );
                  });
                  searchVolume = stats.reduce(
                    (sum, s) => sum + (s.searchVolume || 0),
                    0
                  );
                } else {
                  const availableMonthKeys = Object.keys(monthlyData)
                    .filter((k) => monthlyData[k] !== null)
                    .sort((a, b) => {
                      const [mA, yA] = a.split('/').map(Number);
                      const [mB, yB] = b.split('/').map(Number);
                      return yA - yB || mA - mB;
                    });
                  const latestMonthKey =
                    availableMonthKeys[availableMonthKeys.length - 1];
                  const [m, y] = latestMonthKey.split('/').map(Number);
                  const stats = (keyword.dailyStats || []).filter((s) => {
                    if (!s || !s.date) return false;
                    const d = new Date(s.date);
                    return d.getMonth() + 1 === m && d.getFullYear() === y;
                  });
                  searchVolume = stats.reduce(
                    (sum, s) => sum + (s.searchVolume || 0),
                    0
                  );
                }
              } catch {
                searchVolume = 0;
              }

              // Ensure we always return the top-ranking page data along with keyword data
              // The topPageLink is derived from the topRankingPageUrl which is determined by the page with the highest impressions
              // This ensures that for each keyword, we return both the keyword data and its corresponding top-ranking page

              // Make sure all months from the global months array are included in each keyword's monthlyData
              const allMonths = Object.keys(monthlyData).sort((a, b) => {
                const [monthA, yearA] = a.split('/').map(Number);
                const [monthB, yearB] = b.split('/').map(Number);
                return yearA - yearB || monthA - monthB;
              });

              return {
                id: keyword.id,
                keyword: keyword.keyword,
                initialRank: initialRank,
                monthlyData,
                monthlyChange,
                overallChange,
                position: currentStat?.averageRank || 0,
                searchVolume: searchVolume,
                // Process and return the top-ranking page URL for this keyword
                topPageLink: (() => {
                  try {
                    const url = currentStat?.topRankingPageUrl || '';
                    return url ? decodeURIComponent(url) : '';
                  } catch (error) {
                    console.error('Error decoding URL:', error);
                    return currentStat?.topRankingPageUrl || '';
                  }
                })(),
              };
            } catch (error) {
              console.error(
                'Error processing keyword:',
                keyword.keyword,
                error
              );
              // Return a default structure for this keyword
              // Even in error cases, we maintain the structure that includes topPageLink
              // This ensures consistent data structure for the frontend
              return {
                id: keyword.id,
                keyword: keyword.keyword,
                initialRank: keyword.initialPosition || 0,
                monthlyData: {},
                monthlyChange: 0,
                overallChange: 0,
                position: 0,
                searchVolume: 0,
                topPageLink: '', // Empty string for top page link in error cases
              };
            }
          })
        );

        // Get unique months for the table headers
>>>>>>> 1bd6cb44
        const months = new Set<string>();
        allProcessed.forEach((k) => {
          Object.keys(k.monthlyData).forEach((m) => months.add(m));
        });
        const sortedMonths = Array.from(months).sort((a, b) => {
          const [mA, yA] = a.split('/').map(Number);
          const [mB, yB] = b.split('/').map(Number);
          return yA - yB || mA - mB;
        });

        // Ensure all months in each keyword
        const updatedKeywords = allProcessed.map((k) => {
          const updated = { ...k } as any;
          sortedMonths.forEach((m) => {
            if (!updated.monthlyData[m]) updated.monthlyData[m] = null;
          });
          return updated;
        });

        return { keywords: updatedKeywords, months: sortedMonths };
      } catch (error) {
        console.error('Error in getUserFavoriteKeywords:', error);
        if (error instanceof TRPCError) throw error;
        throw new TRPCError({
          code: 'INTERNAL_SERVER_ERROR',
          message: 'Failed to fetch favorite keywords',
        });
      }
    }),

  // Get traffic data for a campaign
  getCampaignTrafficData: protectedProcedure
    .input(
      z.object({
        campaignId: z.string().min(1, 'Campaign ID is required'),
      })
    )
    .query(async ({ input, ctx }) => {
      try {
        // Get the campaign
        const campaign = await prisma.campaign.findUnique({
          where: { id: input.campaignId },
        });

        if (!campaign) {
          throw new TRPCError({
            code: 'NOT_FOUND',
            message: 'Campaign not found',
          });
        }

        // Check if user has access to this campaign
        if (campaign.userId !== ctx.user.id && ctx.user.role !== 'ADMIN') {
          throw new TRPCError({
            code: 'FORBIDDEN',
            message: 'You do not have access to this campaign',
          });
        }

        // Get traffic analytics for the site
        const trafficAnalytics =
          await prisma.searchConsoleTrafficAnalytics.findFirst({
            where: { siteUrl: campaign.searchConsoleSite },
            include: {
              monthly: {
                orderBy: [{ year: 'asc' }, { month: 'asc' }],
              },
              daily: {
                orderBy: { date: 'asc' },
              },
            },
          });

        if (!trafficAnalytics) {
          return {
            monthly: [],
            daily: [],
          };
        }

        // Generate the last 12 months from today
        const currentDate = new Date();
        const last12Months: Array<{
          month: string;
          clicks: number;
          impressions: number;
          ctr: number;
          position: number;
        }> = [];

        const monthNames = [
          'Jan',
          'Feb',
          'Mar',
          'Apr',
          'May',
          'Jun',
          'Jul',
          'Aug',
          'Sep',
          'Oct',
          'Nov',
          'Dec',
        ];

        // Create data for the last 12 complete months (excluding current month)
        for (let i = 12; i >= 1; i--) {
          const date = new Date(
            currentDate.getFullYear(),
            currentDate.getMonth() - i,
            1
          );
          const monthName = monthNames[date.getMonth()];
          const year = date.getFullYear().toString().slice(-2);
          const monthKey = `${monthName} ${year}`;

          // Find matching data from the database
          const monthData = trafficAnalytics.monthly.find((month) => {
            const dbDate = new Date(month.year, month.month - 1, 1);
            return (
              dbDate.getMonth() === date.getMonth() &&
              dbDate.getFullYear() === date.getFullYear()
            );
          });

          // Only add months that have actual clicks (meaningful engagement)
          if (monthData && monthData.clicks > 0) {
            last12Months.push({
              month: monthKey,
              clicks: monthData.clicks,
              impressions: monthData.impressions,
              ctr: monthData.ctr,
              position: monthData.position,
            });
          }
        }

        // Add current month data by aggregating daily records
        const currentMonthForChart = new Date().getMonth();
        const currentYearForChart = new Date().getFullYear();
        const currentMonthName = monthNames[currentMonthForChart];
        const currentYearShort = currentYearForChart.toString().slice(-2);
        const currentMonthKey = `${currentMonthName} ${currentYearShort}`;

        // Get daily records for current month
        const currentMonthDailyRecords = trafficAnalytics.daily.filter(
          (day) => {
            const date = new Date(day.date);
            return (
              date.getMonth() === currentMonthForChart &&
              date.getFullYear() === currentYearForChart
            );
          }
        );

        // Aggregate current month data from daily records
        if (currentMonthDailyRecords.length > 0) {
          const totalClicks = currentMonthDailyRecords.reduce(
            (sum, day) => sum + day.clicks,
            0
          );
          const totalImpressions = currentMonthDailyRecords.reduce(
            (sum, day) => sum + day.impressions,
            0
          );
          const totalPosition = currentMonthDailyRecords.reduce(
            (sum, day) => sum + day.position,
            0
          );

          const averageCtr =
            totalImpressions > 0 ? (totalClicks / totalImpressions) * 100 : 0;
          const averagePosition =
            currentMonthDailyRecords.length > 0
              ? totalPosition / currentMonthDailyRecords.length
              : 0;

          last12Months.push({
            month: currentMonthKey,
            clicks: totalClicks,
            impressions: totalImpressions,
            ctr: parseFloat(averageCtr.toFixed(2)),
            position: parseFloat(averagePosition.toFixed(2)),
          });
        }

        const monthlyData = last12Months;

        // Format daily data for charts (current month only)
        const currentMonth = new Date().getMonth();
        const currentYear = new Date().getFullYear();

        const dailyData = trafficAnalytics.daily
          .filter((day) => {
            const date = new Date(day.date);
            return (
              date.getMonth() === currentMonth &&
              date.getFullYear() === currentYear
            );
          })
          .map((day) => {
            const date = new Date(day.date);
            const dayOfMonth = date.getDate();
            const monthNames = [
              'Jan',
              'Feb',
              'Mar',
              'Apr',
              'May',
              'Jun',
              'Jul',
              'Aug',
              'Sep',
              'Oct',
              'Nov',
              'Dec',
            ];
            const monthName = monthNames[date.getMonth()];

            return {
              date: `${dayOfMonth} ${monthName}`,
              clicks: day.clicks,
              impressions: day.impressions,
              ctr: day.ctr,
              position: day.position,
            };
          })
          .sort((a, b) => {
            // Sort by day of month
            const dayA = parseInt(a.date.split(' ')[0]);
            const dayB = parseInt(b.date.split(' ')[0]);
            return dayA - dayB;
          });

        return {
          monthly: monthlyData,
          daily: dailyData,
        };
      } catch (error) {
        console.error('Error in getCampaignTrafficData:', error);
        if (error instanceof TRPCError) {
          throw error;
        }
        throw new TRPCError({
          code: 'INTERNAL_SERVER_ERROR',
          message: `Failed to fetch traffic data: ${
            error instanceof Error ? error.message : 'Unknown error'
          }`,
        });
      }
    }),

  // Manually trigger daily traffic fetch (admin only)
  triggerDailyTraffic: adminProcedure.mutation(async ({ ctx }) => {
    try {
      const { CronService } = await import('../../services/cronService');
      const cronService = CronService.getInstance();

      // Trigger the daily traffic job
      await cronService.triggerDailyTraffic();

      return {
        success: true,
        message: 'Daily traffic fetch job triggered successfully',
        timestamp: new Date().toISOString(),
      };
    } catch (error) {
      console.error('Error triggering daily traffic job:', error);
      throw new TRPCError({
        code: 'INTERNAL_SERVER_ERROR',
        message: `Failed to trigger daily traffic job: ${
          error instanceof Error ? error.message : 'Unknown error'
        }`,
      });
    }
  }),

  // Get campaign performance metrics (weekly and monthly changes)
  getCampaignPerformanceMetrics: adminProcedure
    .input(
      z.object({
        campaignIds: z.array(z.string()).optional(),
      })
    )
    .query(async ({ input }) => {
      try {
        const { campaignIds } = input;

        // Build where clause for campaigns
        const campaignWhere: any = {};
        if (campaignIds && campaignIds.length > 0) {
          campaignWhere.id = { in: campaignIds };
        }

        // Get all campaigns
        const campaigns = await prisma.campaign.findMany({
          where: campaignWhere,
          include: {
            user: {
              select: {
                id: true,
                name: true,
                email: true,
              },
            },
            googleAccount: {
              select: {
                id: true,
                accountName: true,
                email: true,
              },
            },
          },
        });

        const performanceMetrics = [];

        for (const campaign of campaigns) {
          // Get analytics data for this campaign
          const analytics =
            await prisma.searchConsoleKeywordAnalytics.findFirst({
              where: { siteUrl: campaign.searchConsoleSite },
              include: {
                keywords: {
                  include: {
                    monthlyStats: {
                      orderBy: [{ year: 'asc' }, { month: 'asc' }],
                    },
                    dailyStats: {
                      orderBy: { date: 'asc' },
                    },
                  },
                },
              },
            });

          if (!analytics || analytics.keywords.length === 0) {
            performanceMetrics.push({
              campaignId: campaign.id,
              campaignName: campaign.name,
              searchConsoleSite: campaign.searchConsoleSite,
              weeklyChange: { up: 0, neutral: 0, down: 0 },
              weeklyPercentage: 0,
              monthlyChange: { up: 0, neutral: 0, down: 0 },
              monthlyPercentage: 0,
              overallPerformance: 0,
            });
            continue;
          }

          // Calculate current and previous month/year for monthly changes
          const currentDate = new Date();
          const currentMonth = currentDate.getMonth() + 1;
          const currentYear = currentDate.getFullYear();

          // Previous month
          let prevMonth = currentMonth - 1;
          let prevYear = currentYear;
          if (prevMonth === 0) {
            prevMonth = 12;
            prevYear--;
          }

          // Calculate weekly changes using daily data
          const oneWeekAgo = new Date(currentDate);
          oneWeekAgo.setDate(currentDate.getDate() - 7);
          const twoWeeksAgo = new Date(currentDate);
          twoWeeksAgo.setDate(currentDate.getDate() - 14);

          let weeklyUp = 0;
          let weeklyNeutral = 0;
          let weeklyDown = 0;
          let monthlyUp = 0;
          let monthlyNeutral = 0;
          let monthlyDown = 0;
          const totalKeywords = analytics.keywords.length;

          // Calculate changes for each keyword
          for (const keyword of analytics.keywords) {
            // Get daily stats for weekly calculation
            const currentWeekStats = keyword.dailyStats.filter(
              (stat) => new Date(stat.date) >= oneWeekAgo
            );
            const previousWeekStats = keyword.dailyStats.filter((stat) => {
              const statDate = new Date(stat.date);
              return statDate >= twoWeeksAgo && statDate < oneWeekAgo;
            });

            // Calculate weekly change: this week vs last week
            if (currentWeekStats.length > 0 && previousWeekStats.length > 0) {
              // Calculate average rank for current week
              const currentWeekAvg =
                currentWeekStats.reduce(
                  (sum, stat) => sum + (stat.averageRank || 0),
                  0
                ) / currentWeekStats.length;

              // Calculate average rank for previous week
              const previousWeekAvg =
                previousWeekStats.reduce(
                  (sum, stat) => sum + (stat.averageRank || 0),
                  0
                ) / previousWeekStats.length;

              const weeklyChange = Math.floor(previousWeekAvg - currentWeekAvg);

              if (weeklyChange > 0) {
                weeklyUp++; // Improved position
              } else if (weeklyChange < 0) {
                weeklyDown++; // Worse position
              } else {
                weeklyNeutral++; // No change
              }
            } else {
              // If we don't have data for either week, count as neutral
              weeklyNeutral++;
            }

            // Calculate monthly change: this month vs last month
            const currentMonthStats = keyword.dailyStats.filter((stat) => {
              const statDate = new Date(stat.date);
              return (
                statDate.getMonth() + 1 === currentMonth &&
                statDate.getFullYear() === currentYear
              );
            });
            const previousMonthStats = keyword.dailyStats.filter((stat) => {
              const statDate = new Date(stat.date);
              return (
                statDate.getMonth() + 1 === prevMonth &&
                statDate.getFullYear() === prevYear
              );
            });

            if (currentMonthStats.length > 0 && previousMonthStats.length > 0) {
              // Calculate average rank for current month
              const currentMonthAvg =
                currentMonthStats.reduce(
                  (sum, stat) => sum + (stat.averageRank || 0),
                  0
                ) / currentMonthStats.length;

              // Calculate average rank for previous month
              const previousMonthAvg =
                previousMonthStats.reduce(
                  (sum, stat) => sum + (stat.averageRank || 0),
                  0
                ) / previousMonthStats.length;

              const monthlyChange = Math.floor(
                previousMonthAvg - currentMonthAvg
              );

              if (monthlyChange > 0) {
                monthlyUp++; // Improved position
              } else if (monthlyChange < 0) {
                monthlyDown++; // Worse position
              } else {
                monthlyNeutral++; // No change
              }
            } else {
              // If we don't have data for either month, count as neutral
              monthlyNeutral++;
            }
          }

          // Calculate percentages: amount improved keywords / total keywords
          const weeklyPercentage =
            totalKeywords > 0
              ? Math.floor((weeklyUp / totalKeywords) * 100)
              : 0;
          const monthlyPercentage =
            totalKeywords > 0
              ? Math.floor((monthlyUp / totalKeywords) * 100)
              : 0;

          // Calculate overall performance: count of improved keywords (initial rank date to today) / total keywords
          let overallImproved = 0;

          for (const keyword of analytics.keywords) {
            // Get initial rank (from the keyword's initialPosition field)
            const initialRank = keyword.initialPosition || 0;

            // Get current rank (latest daily stat)
            const latestDailyStat = keyword.dailyStats
              .sort(
                (a, b) =>
                  new Date(b.date).getTime() - new Date(a.date).getTime()
              )
              .find((stat) => (stat.averageRank || 0) > 0);

            const currentRank = latestDailyStat?.averageRank || 0;

            // Check if keyword improved (lower rank number is better)
            if (
              initialRank > 0 &&
              currentRank > 0 &&
              currentRank < initialRank
            ) {
              overallImproved++;
            }
          }

          const overallPercentage =
            totalKeywords > 0
              ? Math.floor((overallImproved / totalKeywords) * 100)
              : 0;

          performanceMetrics.push({
            campaignId: campaign.id,
            campaignName: campaign.name,
            searchConsoleSite: campaign.searchConsoleSite,
            weeklyChange: {
              up: weeklyUp,
              neutral: weeklyNeutral,
              down: weeklyDown,
            },
            weeklyPercentage,
            monthlyChange: {
              up: monthlyUp,
              neutral: monthlyNeutral,
              down: monthlyDown,
            },
            monthlyPercentage,
            overallPerformance: overallPercentage,
          });
        }

        return performanceMetrics;
      } catch (error) {
        console.error('Error in getCampaignPerformanceMetrics:', error);
        throw new TRPCError({
          code: 'INTERNAL_SERVER_ERROR',
          message: `Failed to fetch campaign performance metrics: ${
            error instanceof Error ? error.message : 'Unknown error'
          }`,
        });
      }
    }),

  /**
   * Log monthly keyword metrics for a campaign
   * This endpoint logs detailed metrics for all keywords in a campaign for the current month
   */
  logMonthlyKeywordMetrics: protectedProcedure
    .input(
      z.object({
        campaignId: z.string(),
      })
    )
    .mutation(async ({ input, ctx }) => {
      try {
        const { campaignId } = input;

        // Check if campaign exists and user has access
        const campaign = await prisma.campaign.findUnique({
          where: { id: campaignId },
          include: { user: true },
        });

        if (!campaign) {
          throw new TRPCError({
            code: 'NOT_FOUND',
            message: 'Campaign not found',
          });
        }

        // Check if user has access to this campaign
        if (campaign.userId !== ctx.user.id && ctx.user.role !== 'ADMIN') {
          throw new TRPCError({
            code: 'FORBIDDEN',
            message: 'You do not have access to this campaign',
          });
        }

        return {
          success: true,
          message: 'Monthly keyword metrics logged successfully',
        };
      } catch (error) {
        console.error('Error in logMonthlyKeywordMetrics:', error);
        throw new TRPCError({
          code: 'INTERNAL_SERVER_ERROR',
          message: `Failed to log monthly keyword metrics: ${
            error instanceof Error ? error.message : 'Unknown error'
          }`,
        });
      }
    }),

  // Re-fetch all search data for a specific campaign (admin only)
  reFetchCampaignData: adminProcedure
    .input(z.object({ campaignId: z.string() }))
    .mutation(async ({ input }) => {
      try {
        const campaign = await prisma.campaign.findUnique({
          where: { id: input.campaignId },
        });

        if (!campaign) {
          throw new TRPCError({
            code: 'NOT_FOUND',
            message: 'Campaign not found',
          });
        }

        console.log(`Starting data re-fetch for campaign: ${campaign.name}`);

        // 1) First delete existing data for this campaign/site
        const siteUrl = campaign.searchConsoleSite;

        const keywordAnalytics =
          await prisma.searchConsoleKeywordAnalytics.findFirst({
            where: { siteUrl },
          });
        const trafficAnalytics =
          await prisma.searchConsoleTrafficAnalytics.findFirst({
            where: { siteUrl },
          });

        if (keywordAnalytics) {
          // Delete computed monthly data first
          await prisma.searchConsoleKeywordMonthlyComputed.deleteMany({
            where: { keyword: { analyticsId: keywordAnalytics.id } },
          });
          await prisma.searchConsoleKeywordMonthlyStat.deleteMany({
            where: { keyword: { analyticsId: keywordAnalytics.id } },
          });
          await prisma.searchConsoleKeywordDailyStat.deleteMany({
            where: { keyword: { analyticsId: keywordAnalytics.id } },
          });
          await prisma.searchConsoleKeyword.deleteMany({
            where: { analyticsId: keywordAnalytics.id },
          });
          await prisma.searchConsoleKeywordAnalytics.delete({
            where: { id: keywordAnalytics.id },
          });
        }

        if (trafficAnalytics) {
          await prisma.searchConsoleTrafficDaily.deleteMany({
            where: { analyticsId: trafficAnalytics.id },
          });
          await prisma.searchConsoleTrafficMonthly.deleteMany({
            where: { analyticsId: trafficAnalytics.id },
          });
          await prisma.searchConsoleTrafficAnalytics.delete({
            where: { id: trafficAnalytics.id },
          });
        }

        // 2) Then fetch fresh data
        const results = await Promise.allSettled([
          analyticsService.fetchDailySiteTraffic({
            campaignId: campaign.id,
            waitForAllData: true,
          }),
          analyticsService.fetchDailyKeywordData({
            campaignId: campaign.id,
            waitForAllData: true,
          }),
          analyticsService.fetchAndSaveMonthlyTrafficData({
            campaignId: campaign.id,
            waitForAllData: true,
          }),
        ]);

        const successful = results.filter(
          (result) => result.status === 'fulfilled'
        ).length;
        const failed = results.filter(
          (result) => result.status === 'rejected'
        ).length;

        console.log(
          `Data re-fetch completed for campaign: ${campaign.name}. ${successful} successful, ${failed} failed.`
        );

        return {
          success: true,
          campaignName: campaign.name,
          results: {
            successful,
            failed,
            total: results.length,
          },
        };
      } catch (error) {
        console.error('Error re-fetching campaign data:', error);
        if (error instanceof TRPCError) {
          throw error;
        }
        throw new TRPCError({
          code: 'INTERNAL_SERVER_ERROR',
          message: 'Failed to re-fetch campaign data',
        });
      }
    }),

  // Export raw GSC daily keyword rows for a custom date range [startDate, endDate]
  exportKeywordRawRange: adminProcedure
    .input(
      z.object({
        campaignId: z.string(),
        startDate: z.string(), // YYYY-MM-DD
        endDate: z.string(), // YYYY-MM-DD
      })
    )
    .mutation(async ({ input }) => {
      try {
        const campaign = await prisma.campaign.findUnique({
          where: { id: input.campaignId },
          include: { googleAccount: true },
        });

        if (!campaign || !campaign.googleAccount) {
          throw new TRPCError({
            code: 'NOT_FOUND',
            message: 'Campaign or Google account not found',
          });
        }

        // Parse and validate dates
        const startAt = moment.utc(input.startDate, 'YYYY-MM-DD', true);
        const endAt = moment.utc(input.endDate, 'YYYY-MM-DD', true);
        if (!startAt.isValid() || !endAt.isValid()) {
          throw new TRPCError({
            code: 'BAD_REQUEST',
            message: 'Invalid dates',
          });
        }
        if (endAt.isBefore(startAt)) {
          throw new TRPCError({
            code: 'BAD_REQUEST',
            message: 'endDate before startDate',
          });
        }

        // Respect GSC 3-day delay: cap end date at today-3
        const capEnd = moment.utc().subtract(3, 'days').endOf('day');
        const effectiveEnd = endAt.isAfter(capEnd) ? capEnd : endAt;

        // Fetch raw rows with date, query, page dimensions for the range
        const rows = await searchConsoleService.getAnalytics({
          campaign: campaign as any,
          googleAccount: campaign.googleAccount as any,
          startAt: startAt,
          endAt: effectiveEnd,
          dimensions: ['date', 'query', 'page'],
          waitForAllData: true,
          exactUrlMatch: false,
        });

        if (!rows || rows.length === 0) {
          return {
            success: true,
            message: 'No rows returned from GSC',
            filePath: null,
            count: 0,
          };
        }

        const debugDir = path.join(process.cwd(), 'debug');
        if (!fs.existsSync(debugDir)) {
          fs.mkdirSync(debugDir, { recursive: true });
        }

        const safeSite = campaign.searchConsoleSite
          .replace(/[^a-zA-Z0-9-_\.]/g, '_')
          .slice(-80);
        const filename = `gsc_keywords_raw_${safeSite}_${startAt.format(
          'YYYYMMDD'
        )}-${effectiveEnd.format('YYYYMMDD')}.json`;
        const filePath = path.join(debugDir, filename);

        fs.writeFileSync(
          filePath,
          JSON.stringify(
            {
              meta: {
                campaignId: campaign.id,
                siteUrl: campaign.searchConsoleSite,
                startDate: startAt.format('YYYY-MM-DD'),
                endDate: effectiveEnd.format('YYYY-MM-DD'),
                dimensions: ['date', 'query', 'page'],
                count: rows.length,
              },
              rows,
            },
            null,
            2
          )
        );

        return {
          success: true,
          message: 'Exported raw GSC rows',
          filePath,
          count: rows.length,
        };
      } catch (error) {
        console.error('Error exporting keyword raw range:', error);
        throw new TRPCError({
          code: 'INTERNAL_SERVER_ERROR',
          message: 'Failed to export raw GSC rows for date range',
        });
      }
    }),
});<|MERGE_RESOLUTION|>--- conflicted
+++ resolved
@@ -1180,13 +1180,473 @@
           };
         }
 
-<<<<<<< HEAD
-        // Process the data via shared helper
-        return await processKeywordsForCampaign({
-          campaign,
-          keywords: analytics.keywords,
-          selectedMonth: input.selectedMonth,
-        });
+        // Process the data for the frontend using daily records
+        const keywords = await Promise.all(
+          analytics.keywords.map(async (keyword) => {
+            try {
+              const monthlyData: Record<string, number | null> = {};
+              // Per-month aggregates for full-month search volume and top page (by impressions)
+              const monthlySearchVolumeByMonthKey: Record<string, number> = {};
+              const monthlyTopPageByMonthKey: Record<string, string> = {};
+              const currentMonth = new Date().getMonth() + 1;
+              const currentYear = new Date().getFullYear();
+
+              // Initialize all months with null (excluding current month due to 3-day delay)
+              for (
+                let year = new Date(campaign.startingDate).getFullYear();
+                year <= currentYear;
+                year++
+              ) {
+                const startMonth =
+                  year === new Date(campaign.startingDate).getFullYear()
+                    ? new Date(campaign.startingDate).getMonth() + 1
+                    : 1;
+                // Include current month (we'll handle the 3-day delay in the calculation)
+                const endMonth = year === currentYear ? currentMonth : 12;
+
+                for (let month = startMonth; month <= endMonth; month++) {
+                  const monthKey = `${month}/${year}`;
+                  monthlyData[monthKey] = null;
+                }
+              }
+
+              // Initial rank: always use precomputed keyword.initialPosition
+              // (computed using GSC-aligned 7-day pre-start top-page logic)
+              const initialRank = keyword.initialPosition || 0;
+
+              // Monthly metrics
+              // Documentation:
+              // - We read per-month rank/top page/impressions from
+              //   SearchConsoleKeywordMonthlyComputed (persisted during data fetch flows).
+              // - No GSC calls here; if a month is missing we leave zeros and rely on cron/
+              //   fetch flows to populate (previous on-demand compute removed).
+              if (keyword.dailyStats && Array.isArray(keyword.dailyStats)) {
+                const dailyStatsByMonth: Record<string, any[]> = {};
+
+                // Group daily stats by month
+                keyword.dailyStats.forEach((stat) => {
+                  if (stat && stat.date) {
+                    const date = new Date(stat.date);
+                    const monthKey = `${
+                      date.getMonth() + 1
+                    }/${date.getFullYear()}`;
+
+                    if (!dailyStatsByMonth[monthKey]) {
+                      dailyStatsByMonth[monthKey] = [];
+                    }
+                    dailyStatsByMonth[monthKey].push(stat);
+                  }
+                });
+
+                // Process each month
+                for (const monthKey of Object.keys(dailyStatsByMonth)) {
+                  const [month, year] = monthKey.split('/').map(Number);
+
+                  try {
+                    // Check if we have computed data for this month
+                    const computedData =
+                      await prisma.searchConsoleKeywordMonthlyComputed.findUnique(
+                        {
+                          where: {
+                            keywordId_month_year: {
+                              keywordId: keyword.id,
+                              month,
+                              year,
+                            },
+                          },
+                        }
+                      );
+
+                    if (computedData) {
+                      // Use existing computed data
+                      monthlyData[monthKey] = computedData.averageRank;
+                      monthlyTopPageByMonthKey[monthKey] =
+                        computedData.topRankingPageUrl;
+                      monthlySearchVolumeByMonthKey[monthKey] =
+                        computedData.impressions;
+                    } else {
+                      // No computed data available - this should be rare since we compute proactively
+                      console.log(
+                        `No computed monthly data found for keyword "${keyword.keyword}" in ${month}/${year} - this should be computed by cron jobs`
+                      );
+                      monthlyData[monthKey] = 0;
+                      monthlyTopPageByMonthKey[monthKey] = '';
+                      monthlySearchVolumeByMonthKey[monthKey] = 0;
+                    }
+                  } catch (error) {
+                    console.error(
+                      `Error processing monthly data for ${monthKey}:`,
+                      error
+                    );
+                    monthlyData[monthKey] = 0;
+                    monthlyTopPageByMonthKey[monthKey] = '';
+                    monthlySearchVolumeByMonthKey[monthKey] = 0;
+                  }
+                }
+              }
+
+              // Find the selected month's data
+              let selectedMonthStat = null;
+              if (input.selectedMonth) {
+                const selectedMonthParts = input.selectedMonth.split(' ');
+                const selectedMonthName = selectedMonthParts[0];
+                const selectedYear = selectedMonthParts[1];
+
+                const monthNames = [
+                  'January',
+                  'February',
+                  'March',
+                  'April',
+                  'May',
+                  'June',
+                  'July',
+                  'August',
+                  'September',
+                  'October',
+                  'November',
+                  'December',
+                ];
+                const selectedMonthNum =
+                  monthNames.indexOf(selectedMonthName) + 1;
+
+                // Find the selected month's average from daily data
+                const selectedMonthKey = `${selectedMonthNum}/${parseInt(
+                  selectedYear
+                )}`;
+                const selectedMonthValue = monthlyData[selectedMonthKey];
+                const selectedMonthTopPage =
+                  monthlyTopPageByMonthKey[selectedMonthKey] || '';
+
+                if (
+                  selectedMonthValue !== null &&
+                  selectedMonthValue !== undefined
+                ) {
+                  // Compute full-month impressions (searchVolume) from dailyStats
+                  const selectedMonthStats = (keyword.dailyStats || []).filter(
+                    (stat) => {
+                      if (!stat || !stat.date) return false;
+                      const d = new Date(stat.date);
+                      return (
+                        d.getMonth() + 1 === selectedMonthNum &&
+                        d.getFullYear() === parseInt(selectedYear)
+                      );
+                    }
+                  );
+
+                  const monthSearchVolume = selectedMonthStats.reduce(
+                    (sum, s) => sum + (s.searchVolume || 0),
+                    0
+                  );
+                  // Position already computed from raw GSC
+                  const monthTopPageUrl = selectedMonthTopPage;
+                  const monthPositionForTopPage = selectedMonthValue as number;
+
+                  selectedMonthStat = {
+                    // Use top-page only monthly position to align with GSC exact page filtering
+                    averageRank: monthPositionForTopPage,
+                    searchVolume: monthSearchVolume,
+                    topRankingPageUrl: monthTopPageUrl,
+                  };
+                }
+              }
+
+              // Calculate changes
+              const monthlyValues = Object.values(monthlyData).filter(
+                (val) => val !== null
+              );
+              const latestValue =
+                monthlyValues.length > 0
+                  ? monthlyValues[monthlyValues.length - 1]
+                  : null;
+
+              // Use selected month stat if available, otherwise use latest
+              const currentStat =
+                selectedMonthStat ||
+                (latestValue
+                  ? {
+                      // Use latest month's precomputed values from raw GSC
+                      averageRank: (() => {
+                        try {
+                          const availableMonthKeys = Object.keys(monthlyData)
+                            .filter((k) => monthlyData[k] !== null)
+                            .sort((a, b) => {
+                              const [mA, yA] = a.split('/').map(Number);
+                              const [mB, yB] = b.split('/').map(Number);
+                              return yA - yB || mA - mB;
+                            });
+                          const latestMonthKey =
+                            availableMonthKeys[availableMonthKeys.length - 1];
+                          return monthlyData[latestMonthKey] as number;
+                        } catch {
+                          return latestValue as number;
+                        }
+                      })(),
+                      searchVolume: (() => {
+                        try {
+                          // Determine latest month key with data
+                          const availableMonthKeys = Object.keys(monthlyData)
+                            .filter((k) => monthlyData[k] !== null)
+                            .sort((a, b) => {
+                              const [mA, yA] = a.split('/').map(Number);
+                              const [mB, yB] = b.split('/').map(Number);
+                              return yA - yB || mA - mB;
+                            });
+                          const latestMonthKey =
+                            availableMonthKeys[availableMonthKeys.length - 1];
+                          const [m, y] = latestMonthKey.split('/').map(Number);
+                          // Sum full-month impressions from dailyStats for that month
+                          const stats = (keyword.dailyStats || []).filter(
+                            (s) => {
+                              if (!s || !s.date) return false;
+                              const d = new Date(s.date);
+                              return (
+                                d.getMonth() + 1 === m && d.getFullYear() === y
+                              );
+                            }
+                          );
+                          return stats.reduce(
+                            (sum, s) => sum + (s.searchVolume || 0),
+                            0
+                          );
+                        } catch {
+                          return 0;
+                        }
+                      })(),
+                      topRankingPageUrl: (() => {
+                        try {
+                          const availableMonthKeys = Object.keys(monthlyData)
+                            .filter((k) => monthlyData[k] !== null)
+                            .sort((a, b) => {
+                              const [mA, yA] = a.split('/').map(Number);
+                              const [mB, yB] = b.split('/').map(Number);
+                              return yA - yB || mA - mB;
+                            });
+                          const latestMonthKey =
+                            availableMonthKeys[availableMonthKeys.length - 1];
+                          return monthlyTopPageByMonthKey[latestMonthKey] || '';
+                        } catch {
+                          return '';
+                        }
+                      })(),
+                    }
+                  : null);
+
+              // Find the previous month stat for the selected month
+              let previousMonthStat = null;
+              if (selectedMonthStat && input.selectedMonth) {
+                // Find the month before the selected month
+                const selectedMonthParts = input.selectedMonth!.split(' ');
+                const selectedMonthName = selectedMonthParts[0];
+                const selectedYear = selectedMonthParts[1];
+
+                const monthNames = [
+                  'January',
+                  'February',
+                  'March',
+                  'April',
+                  'May',
+                  'June',
+                  'July',
+                  'August',
+                  'September',
+                  'October',
+                  'November',
+                  'December',
+                ];
+                const selectedMonthNum =
+                  monthNames.indexOf(selectedMonthName) + 1;
+
+                // Calculate previous month
+                let prevMonth = selectedMonthNum - 1;
+                let prevYear = parseInt(selectedYear);
+                if (prevMonth === 0) {
+                  prevMonth = 12;
+                  prevYear--;
+                }
+
+                const prevMonthKey = `${prevMonth}/${prevYear}`;
+                const prevMonthValue = monthlyData[prevMonthKey];
+
+                if (prevMonthValue !== null && prevMonthValue !== undefined) {
+                  previousMonthStat = {
+                    averageRank: prevMonthValue,
+                    searchVolume: 0,
+                    topRankingPageUrl: '',
+                  };
+                }
+              } else {
+                // Fallback to the second-to-last month
+                const monthlyValues = Object.values(monthlyData).filter(
+                  (val) => val !== null
+                );
+                if (monthlyValues.length > 1) {
+                  previousMonthStat = {
+                    averageRank: monthlyValues[monthlyValues.length - 2],
+                    searchVolume: 0,
+                    topRankingPageUrl: '',
+                  };
+                }
+              }
+
+              const monthlyChange =
+                previousMonthStat && currentStat
+                  ? (previousMonthStat.averageRank || 0) -
+                    (currentStat.averageRank || 0)
+                  : 0;
+
+              const overallChange = currentStat
+                ? initialRank - (currentStat.averageRank || 0)
+                : 0;
+
+              // Calculate search volume for the whole month (or all available days for current month)
+              let searchVolume = 0;
+              try {
+                if (input.selectedMonth) {
+                  const selectedMonthParts = input.selectedMonth.split(' ');
+                  const selectedMonthName = selectedMonthParts[0];
+                  const selectedYear = selectedMonthParts[1];
+                  const monthNames = [
+                    'January',
+                    'February',
+                    'March',
+                    'April',
+                    'May',
+                    'June',
+                    'July',
+                    'August',
+                    'September',
+                    'October',
+                    'November',
+                    'December',
+                  ];
+                  const selectedMonthNum =
+                    monthNames.indexOf(selectedMonthName) + 1;
+                  const stats = (keyword.dailyStats || []).filter((s) => {
+                    if (!s || !s.date) return false;
+                    const d = new Date(s.date);
+                    return (
+                      d.getMonth() + 1 === selectedMonthNum &&
+                      d.getFullYear() === parseInt(selectedYear)
+                    );
+                  });
+                  searchVolume = stats.reduce(
+                    (sum, s) => sum + (s.searchVolume || 0),
+                    0
+                  );
+                } else {
+                  const availableMonthKeys = Object.keys(monthlyData)
+                    .filter((k) => monthlyData[k] !== null)
+                    .sort((a, b) => {
+                      const [mA, yA] = a.split('/').map(Number);
+                      const [mB, yB] = b.split('/').map(Number);
+                      return yA - yB || mA - mB;
+                    });
+                  const latestMonthKey =
+                    availableMonthKeys[availableMonthKeys.length - 1];
+                  const [m, y] = latestMonthKey.split('/').map(Number);
+                  const stats = (keyword.dailyStats || []).filter((s) => {
+                    if (!s || !s.date) return false;
+                    const d = new Date(s.date);
+                    return d.getMonth() + 1 === m && d.getFullYear() === y;
+                  });
+                  searchVolume = stats.reduce(
+                    (sum, s) => sum + (s.searchVolume || 0),
+                    0
+                  );
+                }
+              } catch {
+                searchVolume = 0;
+              }
+
+              // Ensure we always return the top-ranking page data along with keyword data
+              // The topPageLink is derived from the topRankingPageUrl which is determined by the page with the highest impressions
+              // This ensures that for each keyword, we return both the keyword data and its corresponding top-ranking page
+
+              // Make sure all months from the global months array are included in each keyword's monthlyData
+              const allMonths = Object.keys(monthlyData).sort((a, b) => {
+                const [monthA, yearA] = a.split('/').map(Number);
+                const [monthB, yearB] = b.split('/').map(Number);
+                return yearA - yearB || monthA - monthB;
+              });
+
+              return {
+                id: keyword.id,
+                keyword: keyword.keyword,
+                initialRank: initialRank,
+                monthlyData,
+                monthlyChange,
+                overallChange,
+                position: currentStat?.averageRank || 0,
+                searchVolume: searchVolume,
+                // Process and return the top-ranking page URL for this keyword
+                topPageLink: (() => {
+                  try {
+                    const url = currentStat?.topRankingPageUrl || '';
+                    return url ? decodeURIComponent(url) : '';
+                  } catch (error) {
+                    console.error('Error decoding URL:', error);
+                    return currentStat?.topRankingPageUrl || '';
+                  }
+                })(),
+              };
+            } catch (error) {
+              console.error(
+                'Error processing keyword:',
+                keyword.keyword,
+                error
+              );
+              // Return a default structure for this keyword
+              // Even in error cases, we maintain the structure that includes topPageLink
+              // This ensures consistent data structure for the frontend
+              return {
+                id: keyword.id,
+                keyword: keyword.keyword,
+                initialRank: keyword.initialPosition || 0,
+                monthlyData: {},
+                monthlyChange: 0,
+                overallChange: 0,
+                position: 0,
+                searchVolume: 0,
+                topPageLink: '', // Empty string for top page link in error cases
+              };
+            }
+          })
+        );
+
+        // Get unique months for the table headers
+        const months = new Set<string>();
+        keywords.forEach((keyword) => {
+          Object.keys(keyword.monthlyData).forEach((month) => {
+            months.add(month);
+          });
+        });
+
+        const sortedMonths = Array.from(months).sort((a, b) => {
+          const [monthA, yearA] = a.split('/').map(Number);
+          const [monthB, yearB] = b.split('/').map(Number);
+          return yearA - yearB || monthA - monthB;
+        });
+
+        // Create a new array with keywords that have all months
+        const updatedKeywords = keywords.map((keyword) => {
+          // Create a copy of the keyword with all months included
+          const updatedKeyword = { ...keyword };
+
+          // Ensure all months are included in the monthlyData
+          sortedMonths.forEach((month) => {
+            if (!updatedKeyword.monthlyData[month]) {
+              updatedKeyword.monthlyData[month] = null;
+            }
+          });
+
+          return updatedKeyword;
+        });
+
+        // Return the updated keywords array directly
+        return {
+          keywords: updatedKeywords,
+          months: sortedMonths,
+        };
       } catch (error) {
         console.error('Error in getCampaignAnalytics:', error);
         if (error instanceof TRPCError) {
@@ -1253,7 +1713,7 @@
         }
 
         // Toggle favorite
-        const userKeywordFavorite = (prisma as any).userKeywordFavorite;
+        const userKeywordFavorite = prisma.userKeywordFavorite;
         const existing = await userKeywordFavorite.findUnique({
           where: {
             userId_keywordId: {
@@ -1324,7 +1784,7 @@
         }
 
         // Get favorites for this user restricted to these keywords
-        const userKeywordFavorite = (prisma as any).userKeywordFavorite;
+        const userKeywordFavorite = prisma.userKeywordFavorite;
         const favoriteRecords = await userKeywordFavorite.findMany({
           where: {
             userId: ctx.user.id,
@@ -1755,442 +2215,6 @@
         })();
 
         // Collect months
-=======
-        // Process the data for the frontend using daily records
-        const keywords = await Promise.all(
-          analytics.keywords.map(async (keyword) => {
-            try {
-              const monthlyData: Record<string, number | null> = {};
-              // Per-month aggregates for full-month search volume and top page (by impressions)
-              const monthlySearchVolumeByMonthKey: Record<string, number> = {};
-              const monthlyTopPageByMonthKey: Record<string, string> = {};
-              const currentMonth = new Date().getMonth() + 1;
-              const currentYear = new Date().getFullYear();
-
-              // Initialize all months with null (excluding current month due to 3-day delay)
-              for (
-                let year = new Date(campaign.startingDate).getFullYear();
-                year <= currentYear;
-                year++
-              ) {
-                const startMonth =
-                  year === new Date(campaign.startingDate).getFullYear()
-                    ? new Date(campaign.startingDate).getMonth() + 1
-                    : 1;
-                // Include current month (we'll handle the 3-day delay in the calculation)
-                const endMonth = year === currentYear ? currentMonth : 12;
-
-                for (let month = startMonth; month <= endMonth; month++) {
-                  const monthKey = `${month}/${year}`;
-                  monthlyData[monthKey] = null;
-                }
-              }
-
-              // Initial rank: always use precomputed keyword.initialPosition
-              // (computed using GSC-aligned 7-day pre-start top-page logic)
-              const initialRank = keyword.initialPosition || 0;
-
-              // Monthly metrics
-              // Documentation:
-              // - We read per-month rank/top page/impressions from
-              //   SearchConsoleKeywordMonthlyComputed (persisted during data fetch flows).
-              // - No GSC calls here; if a month is missing we leave zeros and rely on cron/
-              //   fetch flows to populate (previous on-demand compute removed).
-              if (keyword.dailyStats && Array.isArray(keyword.dailyStats)) {
-                const dailyStatsByMonth: Record<string, any[]> = {};
-
-                // Group daily stats by month
-                keyword.dailyStats.forEach((stat) => {
-                  if (stat && stat.date) {
-                    const date = new Date(stat.date);
-                    const monthKey = `${
-                      date.getMonth() + 1
-                    }/${date.getFullYear()}`;
-
-                    if (!dailyStatsByMonth[monthKey]) {
-                      dailyStatsByMonth[monthKey] = [];
-                    }
-                    dailyStatsByMonth[monthKey].push(stat);
-                  }
-                });
-
-                // Process each month
-                for (const monthKey of Object.keys(dailyStatsByMonth)) {
-                  const [month, year] = monthKey.split('/').map(Number);
-
-                  try {
-                    // Check if we have computed data for this month
-                    const computedData =
-                      await prisma.searchConsoleKeywordMonthlyComputed.findUnique(
-                        {
-                          where: {
-                            keywordId_month_year: {
-                              keywordId: keyword.id,
-                              month,
-                              year,
-                            },
-                          },
-                        }
-                      );
-
-                    if (computedData) {
-                      // Use existing computed data
-                      monthlyData[monthKey] = computedData.averageRank;
-                      monthlyTopPageByMonthKey[monthKey] =
-                        computedData.topRankingPageUrl;
-                      monthlySearchVolumeByMonthKey[monthKey] =
-                        computedData.impressions;
-                    } else {
-                      // No computed data available - this should be rare since we compute proactively
-                      console.log(
-                        `No computed monthly data found for keyword "${keyword.keyword}" in ${month}/${year} - this should be computed by cron jobs`
-                      );
-                      monthlyData[monthKey] = 0;
-                      monthlyTopPageByMonthKey[monthKey] = '';
-                      monthlySearchVolumeByMonthKey[monthKey] = 0;
-                    }
-                  } catch (error) {
-                    console.error(
-                      `Error processing monthly data for ${monthKey}:`,
-                      error
-                    );
-                    monthlyData[monthKey] = 0;
-                    monthlyTopPageByMonthKey[monthKey] = '';
-                    monthlySearchVolumeByMonthKey[monthKey] = 0;
-                  }
-                }
-              }
-
-              // Find the selected month's data
-              let selectedMonthStat = null;
-              if (input.selectedMonth) {
-                const selectedMonthParts = input.selectedMonth.split(' ');
-                const selectedMonthName = selectedMonthParts[0];
-                const selectedYear = selectedMonthParts[1];
-
-                const monthNames = [
-                  'January',
-                  'February',
-                  'March',
-                  'April',
-                  'May',
-                  'June',
-                  'July',
-                  'August',
-                  'September',
-                  'October',
-                  'November',
-                  'December',
-                ];
-                const selectedMonthNum =
-                  monthNames.indexOf(selectedMonthName) + 1;
-
-                // Find the selected month's average from daily data
-                const selectedMonthKey = `${selectedMonthNum}/${parseInt(
-                  selectedYear
-                )}`;
-                const selectedMonthValue = monthlyData[selectedMonthKey];
-                const selectedMonthTopPage =
-                  monthlyTopPageByMonthKey[selectedMonthKey] || '';
-
-                if (
-                  selectedMonthValue !== null &&
-                  selectedMonthValue !== undefined
-                ) {
-                  // Compute full-month impressions (searchVolume) from dailyStats
-                  const selectedMonthStats = (keyword.dailyStats || []).filter(
-                    (stat) => {
-                      if (!stat || !stat.date) return false;
-                      const d = new Date(stat.date);
-                      return (
-                        d.getMonth() + 1 === selectedMonthNum &&
-                        d.getFullYear() === parseInt(selectedYear)
-                      );
-                    }
-                  );
-
-                  const monthSearchVolume = selectedMonthStats.reduce(
-                    (sum, s) => sum + (s.searchVolume || 0),
-                    0
-                  );
-                  // Position already computed from raw GSC
-                  const monthTopPageUrl = selectedMonthTopPage;
-                  const monthPositionForTopPage = selectedMonthValue as number;
-
-                  selectedMonthStat = {
-                    // Use top-page only monthly position to align with GSC exact page filtering
-                    averageRank: monthPositionForTopPage,
-                    searchVolume: monthSearchVolume,
-                    topRankingPageUrl: monthTopPageUrl,
-                  };
-                }
-              }
-
-              // Calculate changes
-              const monthlyValues = Object.values(monthlyData).filter(
-                (val) => val !== null
-              );
-              const latestValue =
-                monthlyValues.length > 0
-                  ? monthlyValues[monthlyValues.length - 1]
-                  : null;
-
-              // Use selected month stat if available, otherwise use latest
-              const currentStat =
-                selectedMonthStat ||
-                (latestValue
-                  ? {
-                      // Use latest month's precomputed values from raw GSC
-                      averageRank: (() => {
-                        try {
-                          const availableMonthKeys = Object.keys(monthlyData)
-                            .filter((k) => monthlyData[k] !== null)
-                            .sort((a, b) => {
-                              const [mA, yA] = a.split('/').map(Number);
-                              const [mB, yB] = b.split('/').map(Number);
-                              return yA - yB || mA - mB;
-                            });
-                          const latestMonthKey =
-                            availableMonthKeys[availableMonthKeys.length - 1];
-                          return monthlyData[latestMonthKey] as number;
-                        } catch {
-                          return latestValue as number;
-                        }
-                      })(),
-                      searchVolume: (() => {
-                        try {
-                          // Determine latest month key with data
-                          const availableMonthKeys = Object.keys(monthlyData)
-                            .filter((k) => monthlyData[k] !== null)
-                            .sort((a, b) => {
-                              const [mA, yA] = a.split('/').map(Number);
-                              const [mB, yB] = b.split('/').map(Number);
-                              return yA - yB || mA - mB;
-                            });
-                          const latestMonthKey =
-                            availableMonthKeys[availableMonthKeys.length - 1];
-                          const [m, y] = latestMonthKey.split('/').map(Number);
-                          // Sum full-month impressions from dailyStats for that month
-                          const stats = (keyword.dailyStats || []).filter(
-                            (s) => {
-                              if (!s || !s.date) return false;
-                              const d = new Date(s.date);
-                              return (
-                                d.getMonth() + 1 === m && d.getFullYear() === y
-                              );
-                            }
-                          );
-                          return stats.reduce(
-                            (sum, s) => sum + (s.searchVolume || 0),
-                            0
-                          );
-                        } catch {
-                          return 0;
-                        }
-                      })(),
-                      topRankingPageUrl: (() => {
-                        try {
-                          const availableMonthKeys = Object.keys(monthlyData)
-                            .filter((k) => monthlyData[k] !== null)
-                            .sort((a, b) => {
-                              const [mA, yA] = a.split('/').map(Number);
-                              const [mB, yB] = b.split('/').map(Number);
-                              return yA - yB || mA - mB;
-                            });
-                          const latestMonthKey =
-                            availableMonthKeys[availableMonthKeys.length - 1];
-                          return monthlyTopPageByMonthKey[latestMonthKey] || '';
-                        } catch {
-                          return '';
-                        }
-                      })(),
-                    }
-                  : null);
-
-              // Find the previous month stat for the selected month
-              let previousMonthStat = null;
-              if (selectedMonthStat && input.selectedMonth) {
-                // Find the month before the selected month
-                const selectedMonthParts = input.selectedMonth!.split(' ');
-                const selectedMonthName = selectedMonthParts[0];
-                const selectedYear = selectedMonthParts[1];
-
-                const monthNames = [
-                  'January',
-                  'February',
-                  'March',
-                  'April',
-                  'May',
-                  'June',
-                  'July',
-                  'August',
-                  'September',
-                  'October',
-                  'November',
-                  'December',
-                ];
-                const selectedMonthNum =
-                  monthNames.indexOf(selectedMonthName) + 1;
-
-                // Calculate previous month
-                let prevMonth = selectedMonthNum - 1;
-                let prevYear = parseInt(selectedYear);
-                if (prevMonth === 0) {
-                  prevMonth = 12;
-                  prevYear--;
-                }
-
-                const prevMonthKey = `${prevMonth}/${prevYear}`;
-                const prevMonthValue = monthlyData[prevMonthKey];
-
-                if (prevMonthValue !== null && prevMonthValue !== undefined) {
-                  previousMonthStat = {
-                    averageRank: prevMonthValue,
-                    searchVolume: 0,
-                    topRankingPageUrl: '',
-                  };
-                }
-              } else {
-                // Fallback to the second-to-last month
-                const monthlyValues = Object.values(monthlyData).filter(
-                  (val) => val !== null
-                );
-                if (monthlyValues.length > 1) {
-                  previousMonthStat = {
-                    averageRank: monthlyValues[monthlyValues.length - 2],
-                    searchVolume: 0,
-                    topRankingPageUrl: '',
-                  };
-                }
-              }
-
-              const monthlyChange =
-                previousMonthStat && currentStat
-                  ? (previousMonthStat.averageRank || 0) -
-                    (currentStat.averageRank || 0)
-                  : 0;
-
-              const overallChange = currentStat
-                ? initialRank - (currentStat.averageRank || 0)
-                : 0;
-
-              // Calculate search volume for the whole month (or all available days for current month)
-              let searchVolume = 0;
-              try {
-                if (input.selectedMonth) {
-                  const selectedMonthParts = input.selectedMonth.split(' ');
-                  const selectedMonthName = selectedMonthParts[0];
-                  const selectedYear = selectedMonthParts[1];
-                  const monthNames = [
-                    'January',
-                    'February',
-                    'March',
-                    'April',
-                    'May',
-                    'June',
-                    'July',
-                    'August',
-                    'September',
-                    'October',
-                    'November',
-                    'December',
-                  ];
-                  const selectedMonthNum =
-                    monthNames.indexOf(selectedMonthName) + 1;
-                  const stats = (keyword.dailyStats || []).filter((s) => {
-                    if (!s || !s.date) return false;
-                    const d = new Date(s.date);
-                    return (
-                      d.getMonth() + 1 === selectedMonthNum &&
-                      d.getFullYear() === parseInt(selectedYear)
-                    );
-                  });
-                  searchVolume = stats.reduce(
-                    (sum, s) => sum + (s.searchVolume || 0),
-                    0
-                  );
-                } else {
-                  const availableMonthKeys = Object.keys(monthlyData)
-                    .filter((k) => monthlyData[k] !== null)
-                    .sort((a, b) => {
-                      const [mA, yA] = a.split('/').map(Number);
-                      const [mB, yB] = b.split('/').map(Number);
-                      return yA - yB || mA - mB;
-                    });
-                  const latestMonthKey =
-                    availableMonthKeys[availableMonthKeys.length - 1];
-                  const [m, y] = latestMonthKey.split('/').map(Number);
-                  const stats = (keyword.dailyStats || []).filter((s) => {
-                    if (!s || !s.date) return false;
-                    const d = new Date(s.date);
-                    return d.getMonth() + 1 === m && d.getFullYear() === y;
-                  });
-                  searchVolume = stats.reduce(
-                    (sum, s) => sum + (s.searchVolume || 0),
-                    0
-                  );
-                }
-              } catch {
-                searchVolume = 0;
-              }
-
-              // Ensure we always return the top-ranking page data along with keyword data
-              // The topPageLink is derived from the topRankingPageUrl which is determined by the page with the highest impressions
-              // This ensures that for each keyword, we return both the keyword data and its corresponding top-ranking page
-
-              // Make sure all months from the global months array are included in each keyword's monthlyData
-              const allMonths = Object.keys(monthlyData).sort((a, b) => {
-                const [monthA, yearA] = a.split('/').map(Number);
-                const [monthB, yearB] = b.split('/').map(Number);
-                return yearA - yearB || monthA - monthB;
-              });
-
-              return {
-                id: keyword.id,
-                keyword: keyword.keyword,
-                initialRank: initialRank,
-                monthlyData,
-                monthlyChange,
-                overallChange,
-                position: currentStat?.averageRank || 0,
-                searchVolume: searchVolume,
-                // Process and return the top-ranking page URL for this keyword
-                topPageLink: (() => {
-                  try {
-                    const url = currentStat?.topRankingPageUrl || '';
-                    return url ? decodeURIComponent(url) : '';
-                  } catch (error) {
-                    console.error('Error decoding URL:', error);
-                    return currentStat?.topRankingPageUrl || '';
-                  }
-                })(),
-              };
-            } catch (error) {
-              console.error(
-                'Error processing keyword:',
-                keyword.keyword,
-                error
-              );
-              // Return a default structure for this keyword
-              // Even in error cases, we maintain the structure that includes topPageLink
-              // This ensures consistent data structure for the frontend
-              return {
-                id: keyword.id,
-                keyword: keyword.keyword,
-                initialRank: keyword.initialPosition || 0,
-                monthlyData: {},
-                monthlyChange: 0,
-                overallChange: 0,
-                position: 0,
-                searchVolume: 0,
-                topPageLink: '', // Empty string for top page link in error cases
-              };
-            }
-          })
-        );
-
-        // Get unique months for the table headers
->>>>>>> 1bd6cb44
         const months = new Set<string>();
         allProcessed.forEach((k) => {
           Object.keys(k.monthlyData).forEach((m) => months.add(m));
