--- conflicted
+++ resolved
@@ -3034,22 +3034,6 @@
           .map(r => { const d = new Date(r.date); return { date: `${d.getDate()} ${abbr[d.getMonth()]}`, clicks: r.clicks, impressions: r.impressions, ctr: r.ctr, position: r.position }; })
           .sort((a, b) => parseInt(a.date.split(' ')[0]) - parseInt(b.date.split(' ')[0]));
 
-<<<<<<< HEAD
-        // Aggregate current month data from daily records
-        if (currentMonthDailyRecords.length > 0) {
-          const totalClicks = currentMonthDailyRecords.reduce(
-            (sum, day) => sum + day.clicks,
-            0
-          );
-          const totalImpressions = currentMonthDailyRecords.reduce(
-            (sum, day) => sum + day.impressions,
-            0
-          );
-          const totalPosition = currentMonthDailyRecords.reduce(
-            (sum, day) => sum + (day.position || 0),
-            0
-          );
-=======
         // Calculate percentage change for current month vs previous month
         const prevYear = targetMonth0 === 0 ? targetYear - 1 : targetYear;
         const prevMonth0 = targetMonth0 === 0 ? 11 : targetMonth0 - 1;
@@ -3064,7 +3048,6 @@
         const currentMonthClicks = sumClicks(dailyRows);
         const previousMonthClicks = sumClicks(prevDailyRows);
         const percentageChange = previousMonthClicks > 0 ? Math.round(((currentMonthClicks - previousMonthClicks) / previousMonthClicks) * 100) : 0;
->>>>>>> 869dc191
 
         return { monthly, daily, percentageChange };
       } catch (error) {
