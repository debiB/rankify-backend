--- conflicted
+++ resolved
@@ -47,18 +47,8 @@
 
         console.log('Starting deletion of all search data...');
 
-<<<<<<< HEAD
-        // Deletion order (documentation):
-        // 1) Computed monthly keyword metrics (depend on keywords)
-        // 2) Keyword monthly stats (depend on keywords)
-        // 3) Keywords (depend on keyword analytics)
-        // 4) Keyword analytics
-        // 5) Traffic daily (depend on traffic analytics)
-        // 6) Traffic monthly (depend on traffic analytics)
-        // 7) Traffic analytics
-        // This order avoids FK constraint violations and ensures a clean wipe.
-        // 1. Delete all monthly keyword stats first (they reference keywords)
-        const deletedComputedMonthlyData =
+        // 1. Delete all keyword monthly stats first (they reference keywords)
+        const deletedKeywordMonthlyStats =
           await prisma.searchConsoleKeywordMonthlyStat.deleteMany({});
         console.log(
           `Deleted ${deletedComputedMonthlyData.count} monthly keyword stat records`
@@ -67,11 +57,6 @@
         // 2. Delete all keyword daily stats (they reference keywords)
         const deletedKeywordDailyStats =
           await prisma.searchConsoleKeywordDailyStat.deleteMany({});
-=======
-        // 1. Delete all keyword monthly stats first (they reference keywords)
-        const deletedKeywordMonthlyStats =
-          await prisma.searchConsoleKeywordMonthlyStat.deleteMany({});
->>>>>>> d110709f
         console.log(
           `Deleted ${deletedKeywordDailyStats.count} keyword daily stats`
         );
@@ -111,12 +96,7 @@
         );
 
         const totalDeleted =
-<<<<<<< HEAD
-          deletedComputedMonthlyData.count +
-          deletedKeywordDailyStats.count +
-=======
           deletedKeywordMonthlyStats.count +
->>>>>>> d110709f
           deletedKeywords.count +
           deletedKeywordAnalytics.count +
           deletedTrafficDaily.count +
@@ -128,12 +108,7 @@
         return {
           success: true,
           deletedRecords: {
-<<<<<<< HEAD
-            computedMonthlyData: deletedComputedMonthlyData.count,
-            keywordDailyStats: deletedKeywordDailyStats.count,
-=======
             keywordMonthlyStats: deletedKeywordMonthlyStats.count,
->>>>>>> d110709f
             keywords: deletedKeywords.count,
             keywordAnalytics: deletedKeywordAnalytics.count,
             trafficDaily: deletedTrafficDaily.count,
@@ -464,38 +439,11 @@
     }),
 
   // Get admin notification preferences
-<<<<<<< HEAD
-  getNotificationPreferences: protectedProcedure
-    .input(z.object({ userId: z.string().optional() }))
-    .query(async ({ input, ctx }) => {
-      try {
-        let { userId } = input;
-
-        // If no userId provided, get the first admin user or use current user if admin
-        if (!userId) {
-          if (ctx.user?.role === 'ADMIN') {
-            userId = ctx.user.id;
-          } else {
-            // Find the first admin user
-            const firstAdmin = await prisma.user.findFirst({
-              where: { role: 'ADMIN' },
-            });
-            if (!firstAdmin) {
-              throw new TRPCError({
-                code: 'NOT_FOUND',
-                message: 'No admin user found.',
-              });
-            }
-            userId = firstAdmin.id;
-          }
-        }
-=======
   getNotificationPreferences: adminProcedure
     .input(z.object({ userId: z.string() }))
     .query(async ({ input }) => {
       try {
         const { userId } = input;
->>>>>>> d110709f
 
         // Verify user is admin
         const user = await prisma.user.findUnique({
@@ -509,37 +457,19 @@
           });
         }
 
-<<<<<<< HEAD
-        let preferences = await (prisma as any)['adminNotificationPreferences'].findUnique({
-          where: { userId },
-        });
-
-        // Create default preferences if none exist
-        if (!preferences) {
-          preferences = await (prisma as any)['adminNotificationPreferences'].create({
-            data: {
-              userId,
-=======
         let preferences = await prisma.adminNotificationPreferences.findFirst();
 
         // Create default preferences if none exist
         if (!preferences) {
           preferences = await prisma.adminNotificationPreferences.create({
             data: {
->>>>>>> d110709f
               enableEmail: true,
               enableWhatsApp: true,
               enableAllNotifications: true,
               positionThresholds: JSON.stringify([1, 2, 3]),
-<<<<<<< HEAD
-              clickThresholds: JSON.stringify([100, 500, 1000]),
-            },
-          } as any);
-=======
               clicksThreshold: 100,
             },
           });
->>>>>>> d110709f
         }
 
         // Parse JSON thresholds
@@ -548,13 +478,7 @@
           positionThresholds: preferences.positionThresholds 
             ? JSON.parse(preferences.positionThresholds) 
             : [1, 2, 3],
-<<<<<<< HEAD
-          clickThresholds: preferences.clickThresholds 
-            ? JSON.parse(preferences.clickThresholds) 
-            : [100, 500, 1000],
-=======
           clicksThreshold: preferences.clicksThreshold,
->>>>>>> d110709f
         };
 
         return {
@@ -583,11 +507,8 @@
         enableAllNotifications: z.boolean().optional(),
         positionThresholds: z.array(z.number()).optional(),
         clickThresholds: z.array(z.number()).optional(),
-<<<<<<< HEAD
         whatsAppGroupId: z.string().optional(),
         campaignId: z.string().optional(),
-=======
->>>>>>> d110709f
       })
     )
     .mutation(async ({ input }) => {
@@ -599,11 +520,8 @@
           enableAllNotifications,
           positionThresholds,
           clickThresholds,
-<<<<<<< HEAD
           whatsAppGroupId,
           campaignId,
-=======
->>>>>>> d110709f
         } = input;
 
         // Verify user is admin
@@ -618,7 +536,6 @@
           });
         }
 
-<<<<<<< HEAD
         const preferences = await (prisma as any)['adminNotificationPreferences'].upsert({
           where: { userId },
           update: {
@@ -641,33 +558,6 @@
             campaignId: campaignId,
           } as any,
         });
-=======
-        // Get the first (and only) admin preferences record, or create it
-        let preferences = await prisma.adminNotificationPreferences.findFirst();
-        
-        if (preferences) {
-          preferences = await prisma.adminNotificationPreferences.update({
-            where: { id: preferences.id },
-            data: {
-              enableEmail: enableEmail ?? true,
-              enableWhatsApp: enableWhatsApp ?? true,
-              enableAllNotifications: enableAllNotifications ?? true,
-              positionThresholds: positionThresholds ? JSON.stringify(positionThresholds) : undefined,
-              clicksThreshold: clickThresholds ? clickThresholds[0] || 100 : undefined,
-            },
-          });
-        } else {
-          preferences = await prisma.adminNotificationPreferences.create({
-            data: {
-              enableEmail: enableEmail ?? true,
-              enableWhatsApp: enableWhatsApp ?? true,
-              enableAllNotifications: enableAllNotifications ?? true,
-              positionThresholds: JSON.stringify(positionThresholds || [1, 2, 3]),
-              clicksThreshold: clickThresholds ? clickThresholds[0] || 100 : 100,
-            },
-          });
-        }
->>>>>>> d110709f
 
         // Parse JSON thresholds for response
         const response = {
@@ -675,13 +565,7 @@
           positionThresholds: preferences.positionThresholds 
             ? JSON.parse(preferences.positionThresholds) 
             : [1, 2, 3],
-<<<<<<< HEAD
-          clickThresholds: preferences.clickThresholds 
-            ? JSON.parse(preferences.clickThresholds) 
-            : [100, 500, 1000],
-=======
           clicksThreshold: preferences.clicksThreshold,
->>>>>>> d110709f
         };
 
         return {
@@ -704,13 +588,6 @@
   getNotificationTemplatePreview: adminProcedure
     .input(
       z.object({
-<<<<<<< HEAD
-        type: z.string(),
-        position: z.number().optional(),
-        clicks: z.number().optional(),
-        keyword: z.string().optional(),
-        campaignName: z.string().optional(),
-=======
         campaignName: z.string().optional(),
         milestoneType: z.string().optional(),
         value: z.union([z.number(), z.string()]).optional(),
@@ -781,45 +658,10 @@
       z.object({
         phoneNumber: z.string().min(1, 'Phone number is required'),
         message: z.string().optional(),
->>>>>>> d110709f
       })
     )
     .mutation(async ({ input }) => {
       try {
-<<<<<<< HEAD
-        const { type, position, clicks, keyword, campaignName } = input;
-        
-        let milestoneType = '';
-        let value: number | string = '';
-        
-        if (type === 'milestone') {
-          if (position) {
-            milestoneType = `Position ${position}`;
-            value = position;
-          } else if (clicks) {
-            milestoneType = `${clicks} clicks`;
-            value = clicks;
-          }
-        }
-        
-        const template = NotificationTemplateService.generateMilestoneTemplate(
-          campaignName || 'Sample Campaign',
-          milestoneType,
-          value,
-          keyword,
-          new Date()
-        );
-
-        return {
-          success: true,
-          template: template.emailBody,
-        };
-      } catch (error) {
-        console.error('Error generating notification template preview:', error);
-        throw new TRPCError({
-          code: 'INTERNAL_SERVER_ERROR',
-          message: 'Failed to generate notification template preview',
-=======
         const { phoneNumber, message } = input;
         
         // Default test message if none provided
@@ -846,7 +688,6 @@
             error instanceof Error
               ? error.message
               : 'Failed to send test WhatsApp message',
->>>>>>> d110709f
         });
       }
     }),
